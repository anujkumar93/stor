.. module:: storage_utils.swift

.. _swift:

Swift
=====

Updating Settings
-----------------

.. autofunction:: update_settings


Authentication Settings
-----------------------

.. autodata:: auth_url

.. autodata:: username
  :annotation: = None

.. autodata:: password
  :annotation: = None

.. _swiftretry:


Retry Settings
--------------

.. autodata:: initial_retry_sleep

.. autodata:: num_retries
  :annotation: = 0

.. autodata:: retry_sleep_function


SwiftPath
---------

.. autoclass:: SwiftPath
  :members:

  .. automethod:: open(mode='r', swift_upload_options=None)

  .. automethod:: glob(pattern, num_objs_cond=None, \**retry_args)

  .. automethod:: exists(\**retry_args)

  .. automethod:: remove(\**retry_args)

  .. automethod:: rmtree(\**retry_args)

  .. automethod:: copy(dest, swift_retry_args=None)

  .. automethod:: copytree(dest, copy_cmd='cp -r', swift_upload_options=None, swift_download_options=None)

  .. automethod:: upload(to_upload, segment_size=DEFAULT_SEGMENT_SIZE, use_slo=True, segment_container=None, leave_segments=False, changed=False, object_name=None, object_threads=10, segment_threads=10)

  .. automethod:: download(dest, object_threads=10, container_threads=10, num_objs_cond=None, \**retry_args)

  .. automethod:: download_objects(dest, objects, object_threads=10, container_threads=10, \**retry_args)

  .. automethod:: first(\**retry_args)

  .. automethod:: list(starts_with=None, limit=None, num_objs_cond=None, \**retry_args)

  .. automethod:: post(options=None, \**retry_args)

  .. automethod:: stat(\**retry_args)

  .. automethod:: temp_url

<<<<<<< HEAD
=======

Using Swift Conditions with Retry Settings
------------------------------------------

Swift is a storage system with eventual consistency, meaning (for example) that
uploaded objects may not be able to be listed immediately after being uploaded.
In order to make applications more resilient to consistency issues, various
swift methods can take conditions that must pass before results are returned.

For example, imagine your application is downloading data using the
`SwiftPath.download` method. In order to ensure that your application downloads
exactly 10 objects, one can do the following::

    SwiftPath('swift://tenant/container/dir').download('.', condition=lambda results: len(results) == 10)

In the above, ``condition`` takes the results from `SwiftPath.download` and verifies there are
10 elements. If the condition fails, `SwiftPath.download` will retry based on `retry settings <swiftretry>`
until finally throwing a `ConditionNotMetError` if the condition is not met. If ``condition`` passes,
``download`` returns results.

Note that if you want to combine multiple conditions, you can do this easily as::

  condition = lambda results: all(f(results) for f in my_list_of_conditions)

>>>>>>> f111a56e
SwiftFile
---------

.. autoclass:: SwiftFile
  :members:


SwiftUploadObject
-----------------

.. autoclass:: SwiftUploadObject
  :members:


Exceptions
----------

.. autoexception:: SwiftError

.. autoexception:: NotFoundError

.. autoexception:: UnavailableError

.. autoexception:: FailedUploadError

.. autoexception:: UnauthorizedError

.. autoexception:: ConfigurationError

.. autoexception:: ConditionNotMetError

<<<<<<< HEAD

Utilities
---------

.. autofunction:: file_name_to_object_name
=======
.. autoexception:: ConflictError
>>>>>>> f111a56e
<|MERGE_RESOLUTION|>--- conflicted
+++ resolved
@@ -72,8 +72,6 @@
 
   .. automethod:: temp_url
 
-<<<<<<< HEAD
-=======
 
 Using Swift Conditions with Retry Settings
 ------------------------------------------
@@ -98,7 +96,7 @@
 
   condition = lambda results: all(f(results) for f in my_list_of_conditions)
 
->>>>>>> f111a56e
+
 SwiftFile
 ---------
 
@@ -130,12 +128,9 @@
 
 .. autoexception:: ConditionNotMetError
 
-<<<<<<< HEAD
+.. autoexception:: ConflictError
 
 Utilities
 ---------
 
-.. autofunction:: file_name_to_object_name
-=======
-.. autoexception:: ConflictError
->>>>>>> f111a56e
+.. autofunction:: file_name_to_object_name