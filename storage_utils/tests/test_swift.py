import cStringIO
import gzip
import ntpath
import os
from tempfile import NamedTemporaryFile
import unittest

import freezegun
import mock
from swiftclient.exceptions import ClientException
from swiftclient.service import SwiftError

import storage_utils
from storage_utils import NamedTemporaryDirectory
from storage_utils import path
from storage_utils import swift
from storage_utils.swift import SwiftPath
from storage_utils.test import SwiftTestCase
from storage_utils.tests.shared import assert_same_data


def _service_404_exception():
    return ClientException('dummy', http_status=404)


def _make_stat_response(stat_response=None):
    "Fills in response for stat service to avoid mocking up as much data"
    defaults = {
        'headers': {},
        'container': None,
        'success': True,
        'action': '',
        'items': [
            ('ETag', 'dummy'),
            ('Size', 0)
        ],
        'object': None
    }
    if stat_response:
        defaults.update(**stat_response)
    return [defaults]


class TestBasicPathMethods(unittest.TestCase):
    def test_name(self):
        p = path('swift://tenant/container/path/to/resource')
        self.assertEquals(p.name, 'resource')

    def test_parent(self):
        p = path('swift://tenant/container/path/to/resource')
        self.assertEquals(p.parent, 'swift://tenant/container/path/to')

    def test_dirname(self):
        p = path('swift://tenant/container/path/to/resource')
        self.assertEquals(p.dirname(), 'swift://tenant/container/path/to')

    def test_basename(self):
        p = path('swift://tenant/container/path/to/resource')
        self.assertEquals(p.basename(), 'resource')


class TestManifestUtilities(unittest.TestCase):
    def test_generate_save_and_read_manifest(self):
        with NamedTemporaryDirectory() as tmp_d:
            manifest_contents = ['obj1', 'dir/obj2']
            swift._generate_and_save_data_manifest(tmp_d, manifest_contents)
            read_contents = swift._get_data_manifest_contents(tmp_d)

            self.assertEquals(set(manifest_contents), set(read_contents))


class TestCondition(unittest.TestCase):
    def test_invalid_condition_type(self):
        with self.assertRaisesRegexp(ValueError, 'must be callable'):
            swift._validate_condition('bad_cond')

    def test_invalid_condition_args(self):
        with self.assertRaisesRegexp(ValueError, 'exactly one argument'):
            swift._validate_condition(lambda: True)  # pragma: no cover


class TestNew(SwiftTestCase):
    def test_failed_new(self):
        with self.assertRaises(ValueError):
            SwiftPath('/bad/swift/path')

    def test_successful_new(self):
        swift_p = SwiftPath('swift://tenant/container/path')
        self.assertEquals(swift_p, 'swift://tenant/container/path')


class TestRepr(SwiftTestCase):
    def test_repr(self):
        swift_p = SwiftPath('swift://t/c/p')
        self.assertEquals(eval(repr(swift_p)), swift_p)


class TestPathManipulations(SwiftTestCase):
    def test_add(self):
        swift_p = SwiftPath('swift://a')
        swift_p = swift_p + 'b' + path('c')
        self.assertTrue(isinstance(swift_p, SwiftPath))
        self.assertEquals(swift_p, 'swift://abc')

    def test_div(self):
        swift_p = SwiftPath('swift://t')
        swift_p = swift_p / 'c' / path('p')
        self.assertTrue(isinstance(swift_p, SwiftPath))
        self.assertEquals(swift_p, 'swift://t/c/p')


class TestTenant(SwiftTestCase):
    def test_tenant_none(self):
        swift_p = SwiftPath('swift://')
        self.assertIsNone(swift_p.tenant)

    def test_tenant_wo_container(self):
        swift_p = SwiftPath('swift://tenant')
        self.assertEquals(swift_p.tenant, 'tenant')

    def test_tenant_w_container(self):
        swift_p = SwiftPath('swift://tenant/container')
        self.assertEquals(swift_p.tenant, 'tenant')


class TestContainer(SwiftTestCase):
    def test_container_none(self):
        swift_p = SwiftPath('swift://tenant/')
        self.assertIsNone(swift_p.container)

    def test_container_wo_resource(self):
        swift_p = SwiftPath('swift://tenant/container')
        self.assertEquals(swift_p.container, 'container')

    def test_container_w_resource(self):
        swift_p = SwiftPath('swift://tenant/container/resource/path')
        self.assertEquals(swift_p.container, 'container')


class TestResource(SwiftTestCase):
    def test_no_container(self):
        swift_p = SwiftPath('swift://tenant/')
        self.assertIsNone(swift_p.resource)

    def test_w_container_no_resource(self):
        swift_p = SwiftPath('swift://tenant/container/')
        self.assertIsNone(swift_p.resource)

    def test_resource_single_object(self):
        swift_p = SwiftPath('swift://tenant/container/obj')
        self.assertEquals(swift_p.resource, 'obj')

    def test_resource_single_dir_w_slash(self):
        swift_p = SwiftPath('swift://tenant/container/dir/')
        self.assertEquals(swift_p.resource, 'dir/')

    def test_resource_nested_dir_wo_slash(self):
        swift_p = SwiftPath('swift://tenant/container/nested/dir')
        self.assertEquals(swift_p.resource, 'nested/dir')


class TestUpdateSettings(SwiftTestCase):
    def test_bad_setting(self):
        with self.assertRaisesRegexp(ValueError, 'invalid setting'):
            swift.update_settings(bad_setting='bad')

    def test_update_all_settings(self):
        swift.update_settings(auth_url='testing_auth_url',
                              password='testing_password',
                              username='testing_username',
                              num_retries=100)
        self.assertEquals(swift.auth_url, 'testing_auth_url')
        self.assertEquals(swift.password, 'testing_password')
        self.assertEquals(swift.username, 'testing_username')
        self.assertEquals(swift.num_retries, 100)


class TestGetSwiftConnectionOptions(SwiftTestCase):
    @mock.patch('storage_utils.swift.username', None)
    def test_wo_username(self):
        swift_p = SwiftPath('swift://tenant/')
        with self.assertRaises(swift.ConfigurationError):
            swift_p._get_swift_connection_options()

    @mock.patch('storage_utils.swift.password', None)
    def test_wo_password(self):
        swift_p = SwiftPath('swift://tenant/')
        with self.assertRaises(swift.ConfigurationError):
            swift_p._get_swift_connection_options()

    def test_w_update_settings(self):
        swift.update_settings(auth_url='new_auth_url',
                              password='new_password',
                              username='new_username')
        swift_p = SwiftPath('swift://tenant/')
        options = swift_p._get_swift_connection_options()
        self.assertEquals(options['os_auth_url'], 'new_auth_url')
        self.assertEquals(options['os_username'], 'new_username')
        self.assertEquals(options['os_password'], 'new_password')
        self.assertEquals(options['os_tenant_name'], 'tenant')


@mock.patch.object(SwiftPath, '_get_swift_connection_options',
                   autospec=True)
class TestGetSwiftService(SwiftTestCase):
    def test_get_swift_service(self, mock_get_swift_connection_options):
        self.disable_get_swift_service_mock()

        mock_get_swift_connection_options.return_value = {'option': 'value'}
        swift_p = SwiftPath('swift://tenant/')
        swift_p._get_swift_service()
        self.mock_swift_service.assert_called_once_with({'option': 'value'})


@mock.patch.object(SwiftPath, '_get_swift_connection_options',
                   autospec=True)
class TestGetSwiftConnection(SwiftTestCase):
    def test_get_swift_connection(self, mock_get_swift_connection_options):
        mock_get_swift_connection_options.return_value = {'option': 'value'}
        swift_p = SwiftPath('swift://tenant/')
        swift_p._get_swift_connection()
        self.mock_swift_get_conn.assert_called_once_with({'option': 'value'})


@mock.patch('storage_utils.swift.num_retries', 5)
class TestSwiftFile(SwiftTestCase):
    def test_invalid_buffer_mode(self):
        swift_f = SwiftPath('swift://tenant/container/obj').open()
        swift_f.mode = 'invalid'
        with self.assertRaisesRegexp(ValueError, 'buffer'):
            swift_f._buffer

    def test_invalid_flush_mode(self):
        self.mock_swift_conn.get_object.return_value = ('header', 'data')
        swift_p = SwiftPath('swift://tenant/container/obj')
        obj = swift_p.open()
        with self.assertRaisesRegexp(TypeError, 'flush'):
            obj.flush()

    def test_name(self):
        swift_p = SwiftPath('swift://tenant/container/obj')
        obj = swift_p.open()
        self.assertEquals(obj.name, swift_p)

    def test_context_manager_on_closed_file(self):
        self.mock_swift_conn.get_object.return_value = ('header', 'data')
        swift_p = SwiftPath('swift://tenant/container/obj')
        obj = swift_p.open()
        obj.close()

        with self.assertRaisesRegexp(ValueError, 'closed file'):
            with obj:
                pass  # pragma: no cover

    def test_invalid_mode(self):
        swift_p = SwiftPath('swift://tenant/container/obj')
        with self.assertRaisesRegexp(ValueError, 'invalid mode'):
            swift_p.open(mode='invalid')

    def test_invalid_io_op(self):
        # now invalid delegates are considered invalid on instantiation
        with self.assertRaisesRegexp(AttributeError, 'no attribute'):
            class MyFile(object):
                closed = False
                _buffer = cStringIO.StringIO()
                invalid = swift._delegate_to_buffer('invalid')

    def test_read_on_closed_file(self):
        self.mock_swift_conn.get_object.return_value = ('header', 'data')
        swift_p = SwiftPath('swift://tenant/container/obj')
        obj = swift_p.open()
        obj.close()

        with self.assertRaisesRegexp(ValueError, 'closed file'):
            obj.read()

    def test_read_invalid_mode(self):
        swift_p = SwiftPath('swift://tenant/container/obj')
        with self.assertRaisesRegexp(TypeError, 'mode.*read'):
            swift_p.open(mode='wb').read()

    def test_read_success(self):
        self.mock_swift_conn.get_object.return_value = ('header', 'data')

        swift_p = SwiftPath('swift://tenant/container/obj')
        self.assertEquals(swift_p.open().read(), 'data')

    @mock.patch('time.sleep', autospec=True)
    def test_read_success_on_second_try(self, mock_sleep):
        self.mock_swift_conn.get_object.side_effect = [
            ClientException('dummy', 'dummy', http_status=404),
            ('header', 'data')
        ]
        swift_p = SwiftPath('swift://tenant/container/obj')
        obj = swift_p.open()
        self.assertEquals(obj.read(), 'data')
        self.assertEquals(len(mock_sleep.call_args_list), 1)

    def test_write_invalid_args(self):
        swift_p = SwiftPath('swift://tenant/container/obj')
        obj = swift_p.open(mode='r')
        with self.assertRaisesRegexp(TypeError, 'mode.*write'):
            obj.write('hello')

    @mock.patch('time.sleep', autospec=True)
    @mock.patch.object(SwiftPath, 'upload', autospec=True)
    def test_write_use_slo_multiple_and_close(self, mock_upload, mock_sleep):
        with NamedTemporaryFile(delete=False) as fp:
            with mock.patch('tempfile.NamedTemporaryFile',
                            autospec=True) as ntf_mock:
                ntf_mock.side_effect = [fp]
                swift_p = SwiftPath('swift://tenant/container/obj')
                obj = swift_p.open(mode='wb', swift_upload_options={
                    'use_slo': 'test_value'
                })
                obj.write('hello')
                obj.write(' world')
                obj.close()
            upload, = mock_upload.call_args_list
            self.assertEquals(upload[0][1][0].source, fp.name)
            self.assertEquals(upload[0][1][0].object_name, swift_p.resource)
            self.assertEquals(upload[1]['use_slo'], 'test_value')
            self.assertEqual(open(fp.name).read(), 'hello world')

    @mock.patch('time.sleep', autospec=True)
    @mock.patch.object(SwiftPath, 'upload', autospec=True)
    def test_write_multiple_w_context_manager(self, mock_upload, mock_sleep):
        swift_p = SwiftPath('swift://tenant/container/obj')
        with swift_p.open(mode='wb') as obj:
            obj.write('hello')
            obj.write(' world')
        upload_call, = mock_upload.call_args_list

    @mock.patch('time.sleep', autospec=True)
    @mock.patch.object(SwiftPath, 'upload', autospec=True)
    def test_write_multiple_flush_multiple_upload(self, mock_upload,
                                                  mock_sleep):
        swift_p = SwiftPath('swift://tenant/container/obj')
        with NamedTemporaryFile(delete=False) as ntf1,\
                NamedTemporaryFile(delete=False) as ntf2,\
                NamedTemporaryFile(delete=False) as ntf3:
            with mock.patch('tempfile.NamedTemporaryFile', autospec=True) as ntf:
                ntf.side_effect = [ntf1, ntf2, ntf3]
                with swift_p.open(mode='wb') as obj:
                    obj.write('hello')
                    obj.flush()
                    obj.write(' world')
                    obj.flush()
                u1, u2, u3 = mock_upload.call_args_list
                u1[0][1][0].source == ntf1.name
                u2[0][1][0].source == ntf2.name
                u3[0][1][0].source == ntf3.name
                u1[0][1][0].object_name == swift_p.resource
                u2[0][1][0].object_name == swift_p.resource
                u3[0][1][0].object_name == swift_p.resource
                self.assertEqual(open(ntf1.name).read(), 'hello')
                self.assertEqual(open(ntf2.name).read(), 'hello world')
                # third call happens because we don't care about checking for
                # additional file change
                self.assertEqual(open(ntf3.name).read(), 'hello world')

    @mock.patch('time.sleep', autospec=True)
    @mock.patch.object(SwiftPath, 'upload', autospec=True)
    def test_close_no_writes(self, mock_upload, mock_sleep):
        swift_p = SwiftPath('swift://tenant/container/obj')
        obj = swift_p.open(mode='wb')
        obj.close()

        self.assertFalse(mock_upload.called)

    def test_works_with_gzip(self):
        gzip_path = storage_utils.join(storage_utils.dirname(__file__),
                                       'file_data', 's_3_2126.bcl.gz')
        text = storage_utils.open(gzip_path).read()
        with mock.patch.object(SwiftPath, '_read_object', autospec=True) as read_mock:
            read_mock.return_value = text
            swift_file = storage_utils.open('swift://A/C/s_3_2126.bcl.gz')

            with gzip.GzipFile(fileobj=swift_file) as swift_file_fp:
                with gzip.open(gzip_path) as gzip_fp:
                    assert_same_data(swift_file_fp, gzip_fp)
            swift_file = storage_utils.open('swift://A/C/s_3_2126.bcl.gz')
            with gzip.GzipFile(fileobj=swift_file) as swift_file_fp:
                with gzip.open(gzip_path) as gzip_fp:
                    # after seeking should still be same
                    swift_file_fp.seek(3)
                    gzip_fp.seek(3)
                    assert_same_data(swift_file_fp, gzip_fp)


class TestTempURL(SwiftTestCase):
    @freezegun.freeze_time('2016-02-23 12:00:00')
    @mock.patch('storage_utils.swift.temp_url_key', 'temp_key')
    @mock.patch('storage_utils.swift.auth_url', 'https://swift.com/auth/v1/')
    def test_success(self):
        temp_url = SwiftPath('swift://tenant/container/obj').temp_url()
        expected = 'https://swift.com/v1/tenant/container/obj?temp_url_sig=3b1adff9452165103716d308da692e6ec9c2d55f&temp_url_expires=1456229100&inline'  # nopep8
        self.assertEquals(temp_url, expected)

    @freezegun.freeze_time('2016-02-23 12:00:00')
    @mock.patch('storage_utils.swift.temp_url_key', 'temp_key')
    @mock.patch('storage_utils.swift.auth_url', 'https://swift.com/auth/v1/')
    def test_success_w_inline(self):
        temp_url = SwiftPath('swift://tenant/container/obj').temp_url(inline=False)
        expected = 'https://swift.com/v1/tenant/container/obj?temp_url_sig=3b1adff9452165103716d308da692e6ec9c2d55f&temp_url_expires=1456229100'  # nopep8
        self.assertEquals(temp_url, expected)
        temp_url = SwiftPath('swift://tenant/container/obj').temp_url(inline=True)
        expected = 'https://swift.com/v1/tenant/container/obj?temp_url_sig=3b1adff9452165103716d308da692e6ec9c2d55f&temp_url_expires=1456229100&inline'  # nopep8
        self.assertEquals(temp_url, expected)

    @freezegun.freeze_time('2016-02-23 12:00:00')
    @mock.patch('storage_utils.swift.temp_url_key', 'temp_key')
    @mock.patch('storage_utils.swift.auth_url', 'https://swift.com/auth/v1/')
    def test_success_w_inline_and_filename(self):
        temp_url = SwiftPath('swift://tenant/container/obj').temp_url(inline=True, filename='file')
        expected = 'https://swift.com/v1/tenant/container/obj?temp_url_sig=3b1adff9452165103716d308da692e6ec9c2d55f&temp_url_expires=1456229100&inline&filename=file'  # nopep8
        self.assertEquals(temp_url, expected)

    @mock.patch('storage_utils.swift.temp_url_key', 'temp_key')
    @mock.patch('storage_utils.swift.auth_url', 'https://swift.com/auth/v1/')
    def test_no_obj(self):
        with self.assertRaisesRegexp(ValueError, 'on object'):
            SwiftPath('swift://tenant/container').temp_url()

    @mock.patch('storage_utils.swift.temp_url_key', 'temp_key')
    @mock.patch('storage_utils.swift.auth_url', None)
    def test_no_auth_url(self):
        with self.assertRaisesRegexp(ValueError, 'auth_url'):
            SwiftPath('swift://tenant/container/obj').temp_url()

    @mock.patch('storage_utils.swift.temp_url_key', None)
    @mock.patch('storage_utils.swift.auth_url', 'https://swift.com/auth/v1/')
    def test_no_temp_url_key(self):
        with self.assertRaisesRegexp(ValueError, 'temp_url_key'):
            SwiftPath('swift://tenant/container/obj').temp_url()


@mock.patch('storage_utils.swift.num_retries', 5)
class TestList(SwiftTestCase):
    def test_error(self):
        mock_list = self.mock_swift_conn.get_container
        mock_list.side_effect = ValueError

        swift_p = SwiftPath('swift://tenant/container')
        with self.assertRaises(ValueError):
            list(swift_p.list())
        mock_list.assert_called_once_with('container', prefix=None,
                                          limit=None, full_listing=True)

    @mock.patch('time.sleep', autospec=True)
    def test_list_condition_not_met(self, mock_sleep):
        mock_list = self.mock_swift_conn.get_container
        mock_list.return_value = ({}, [{
            'name': 'path/to/resource1'
        }, {
            'name': 'path/to/resource2'
        }])

        swift_p = SwiftPath('swift://tenant/container/path')
        with self.assertRaises(swift.ConditionNotMetError):
            swift_p.list(condition=lambda results: len(results) == 3)

        # Verify that list was retried at least once
        self.assertTrue(len(mock_list.call_args_list) > 1)

    @mock.patch('time.sleep', autospec=True)
    def test_list_unavailable(self, mock_sleep):
        mock_list = self.mock_swift_conn.get_container
        mock_list.side_effect = [
            ClientException('unavaiable', http_status=503),
            ({}, [{
                'name': 'path/to/resource1'
            }, {
                'name': 'path/to/resource2'
            }])
        ]

        swift_p = SwiftPath('swift://tenant/container/path')
        results = swift_p.list()
        self.assertSwiftListResultsEqual(results, [
            'swift://tenant/container/path/to/resource1',
            'swift://tenant/container/path/to/resource2'
        ])

        # Verify that list was retried one time
        self.assertEquals(len(mock_list.call_args_list), 2)

    def test_list_authentication_error(self):
        mock_list = self.mock_swift_conn.get_container
        mock_list.side_effect = ClientException(
            'Unauthorized. Check username, password and tenant name/id.',
            http_status=None)

        swift_p = SwiftPath('swift://tenant/container/path')
        with self.assertRaises(swift.AuthenticationError):
            swift_p.list()

    @mock.patch('time.sleep', autospec=True)
    def test_list_unauthorized(self, mock_sleep):
        mock_list = self.mock_swift_conn.get_container
        mock_list.side_effect = ClientException('unauthorized',
                                                http_status=403)

        swift_p = SwiftPath('swift://tenant/container/path')
        with self.assertRaises(swift.UnauthorizedError):
            swift_p.list()

    @mock.patch('time.sleep', autospec=True)
    def test_list_condition_not_met_custom_retry_logic(self, mock_sleep):
        mock_list = self.mock_swift_conn.get_container
        mock_list.return_value = ({}, [{
            'name': 'path/to/resource1'
        }, {
            'name': 'path/to/resource2'
        }])

        swift_p = SwiftPath('swift://tenant/container/path')
        with self.assertRaises(swift.ConditionNotMetError):
            swift_p.list(
                condition=lambda results: len(results) == 3,
                num_retries=5,
                initial_retry_sleep=100,
                retry_sleep_function=lambda t, attempt: t + 1)

        # Verify the dynamic retry
        self.assertTrue(len(mock_list.call_args_list), 5)
        self.assertEquals(mock_sleep.call_args_list, [
            mock.call(100),
            mock.call(101),
            mock.call(102),
            mock.call(103),
            mock.call(104)
        ])

    @mock.patch('time.sleep', autospec=True)
    def test_list_condition_met_on_second_try(self, mock_sleep):
        mock_list = self.mock_swift_conn.get_container
        mock_list.side_effect = [
            ({}, [{
                'name': 'path/to/resource1'
            }]),
            ({}, [{
                'name': 'path/to/resource1'
            }, {
                'name': 'path/to/resource2'
            }])
        ]

        swift_p = SwiftPath('swift://tenant/container/path')
        results = swift_p.list(condition=lambda results: len(results) > 1)
        self.assertSwiftListResultsEqual(results, [
            'swift://tenant/container/path/to/resource1',
            'swift://tenant/container/path/to/resource2'
        ])

        # Verify that list was retried once
        self.assertEquals(len(mock_list.call_args_list), 2)

    @mock.patch('time.sleep', autospec=True)
    def test_list_has_paths_condition_met_on_second_try(self, mock_sleep):
        mock_list = self.mock_swift_conn.get_container
        mock_list.side_effect = [
            ({}, [{
                'name': 'path/to/resource1'
            }]),
            ({}, [{
                'name': 'path/to/resource1'
            }, {
                'name': 'path/to/resource2'
            }])
        ]

        swift_p = SwiftPath('swift://tenant/container/path')
        expected_paths = set(['swift://tenant/container/path/to/resource1',
                              'swift://tenant/container/path/to/resource2'])
        results = swift_p.list(condition=lambda results: expected_paths.issubset(results))
        self.assertSwiftListResultsEqual(results, [
            'swift://tenant/container/path/to/resource1',
            'swift://tenant/container/path/to/resource2'
        ])

        # Verify that list was retried once
        self.assertEquals(len(mock_list.call_args_list), 2)

    def test_listdir(self):
        mock_list = self.mock_swift_conn.get_container
        mock_list.return_value = ({}, [{
            'subdir': 'path/to/resource1/'
        }, {
            'name': 'path/to/resource1'
        }, {
            'name': 'path/to/resource2'
        }, {
            'name': 'path/to/resource3'
        }])

        swift_p = SwiftPath('swift://tenant/container/path/to')
        results = list(swift_p.listdir())
        self.assertSwiftListResultsEqual(results, [
            'swift://tenant/container/path/to/resource1',
            'swift://tenant/container/path/to/resource2',
            'swift://tenant/container/path/to/resource3'
        ])
        mock_list.assert_called_once_with('container',
                                          limit=None,
                                          prefix='path/to/',
                                          full_listing=True,
                                          delimiter='/')

    def test_listdir_ignore_segment_containers(self):
        mock_list = self.mock_swift_conn.get_container
        mock_list.return_value = ({}, [{
            'subdir': 'path/to/resource1/'
        }, {
            'name': 'path/to/resource1'
        }, {
            'name': 'path/to/resource2'
        }, {
            'name': 'path/to/resource3'
        }])

        swift_p = SwiftPath('swift://tenant/container_segments/path/to')
        results = list(swift_p.listdir(ignore_segment_containers=True))
        # Note that objects in segment containers will not be ignored, so
        # all results should be returned
        self.assertSwiftListResultsEqual(results, [
            'swift://tenant/container_segments/path/to/resource1',
            'swift://tenant/container_segments/path/to/resource2',
            'swift://tenant/container_segments/path/to/resource3'
        ])
        mock_list.assert_called_once_with('container_segments',
                                          limit=None,
                                          prefix='path/to/',
                                          full_listing=True,
                                          delimiter='/')

    def test_listdir_on_container(self):
        mock_list = self.mock_swift_conn.get_container
        mock_list.return_value = ({}, [{
            'subdir': 'resource1/'
        }, {
            'name': 'resource1'
        }, {
            'name': 'resource2'
        }, {
            'name': 'resource3'
        }])

        swift_p = SwiftPath('swift://tenant/container/')
        results = list(swift_p.listdir())
        self.assertSwiftListResultsEqual(results, [
            'swift://tenant/container/resource1',
            'swift://tenant/container/resource2',
            'swift://tenant/container/resource3'
        ])
        mock_list.assert_called_once_with('container',
                                          limit=None,
                                          prefix=None,
                                          full_listing=True,
                                          delimiter='/')

    def test_listdir_on_tenant_allow_segment_containers(self):
        mock_list = self.mock_swift_conn.get_account
        mock_list.return_value = ({}, [{
            'name': 'container1'
        }, {
            'name': 'container2_segments'
        }, {
            'name': '.segments_container3'
        }])

        swift_p = SwiftPath('swift://tenant/')
        results = list(swift_p.listdir(ignore_segment_containers=False))
        self.assertSwiftListResultsEqual(results, [
            'swift://tenant/container1',
            'swift://tenant/container2_segments',
            'swift://tenant/.segments_container3'
        ])
        mock_list.assert_called_once_with(limit=None,
                                          prefix=None,
                                          full_listing=True)

    def test_listdir_on_tenant_ignore_segment_containers(self):
        mock_list = self.mock_swift_conn.get_account
        mock_list.return_value = ({}, [{
            'name': 'container1'
        }, {
            'name': 'container2_segments'
        }, {
            'name': '.segments_container3'
        }])

        swift_p = SwiftPath('swift://tenant/')
        results = list(swift_p.listdir(ignore_segment_containers=True))
        self.assertSwiftListResultsEqual(results, [
            'swift://tenant/container1'
        ])
        mock_list.assert_called_once_with(limit=None,
                                          prefix=None,
                                          full_listing=True)

    @mock.patch('os.path', ntpath)
    def test_list_windows(self):
        mock_list = self.mock_swift_conn.get_container
        mock_list.return_value = ({}, [{
            'name': 'path/to/resource1'
        }, {
            'name': 'path/to/resource2'
        }, {
            'name': 'path/to/resource3'
        }, {
            'name': 'path/to/resource4'
        }])

        swift_p = SwiftPath('swift://tenant/container/path')
        results = list(swift_p.list())
        self.assertSwiftListResultsEqual(results, [
            'swift://tenant/container/path/to/resource1',
            'swift://tenant/container/path/to/resource2',
            'swift://tenant/container/path/to/resource3',
            'swift://tenant/container/path/to/resource4'
        ])
        mock_list.assert_called_once_with('container',
                                          limit=None,
                                          prefix='path',
                                          full_listing=True)

    def test_list_multiple_return(self):
        mock_list = self.mock_swift_conn.get_container
        mock_list.return_value = ({}, [{
            'name': 'path/to/resource1'
        }, {
            'name': 'path/to/resource2'
        }, {
            'name': 'path/to/resource3'
        }, {
            'name': 'path/to/resource4'
        }])

        swift_p = SwiftPath('swift://tenant/container/path')
        results = list(swift_p.list())
        self.assertSwiftListResultsEqual(results, [
            'swift://tenant/container/path/to/resource1',
            'swift://tenant/container/path/to/resource2',
            'swift://tenant/container/path/to/resource3',
            'swift://tenant/container/path/to/resource4'
        ])
        mock_list.assert_called_once_with('container',
                                          limit=None,
                                          prefix='path',
                                          full_listing=True)

    def test_list_limit(self):
        mock_list = self.mock_swift_conn.get_container
        mock_list.return_value = ({}, [{
            'name': 'path/to/resource1'
        }])

        swift_p = SwiftPath('swift://tenant/container/path')
        results = list(swift_p.list(limit=1))
        self.assertEquals(results, [
            'swift://tenant/container/path/to/resource1'
        ])
        mock_list.assert_called_once_with('container',
                                          limit=1,
                                          prefix='path',
                                          full_listing=False)

    def test_list_containers(self):
        mock_list = self.mock_swift_conn.get_account
        mock_list.return_value = ({}, [{
            'name': 'container1'
        }, {
            'name': 'container2'
        }])
        swift_p = SwiftPath('swift://tenant')
        results = list(swift_p.list())
        self.assertSwiftListResultsEqual(results, [
            'swift://tenant/container1',
            'swift://tenant/container2'
        ])
        mock_list.assert_called_once_with(prefix=None,
                                          full_listing=True,
                                          limit=None)

    def test_list_starts_with(self):
        mock_list = self.mock_swift_conn.get_container
        mock_list.return_value = ({}, [{
            'name': 'r1'
        }, {
            'name': 'r2'
        }])
        swift_p = SwiftPath('swift://tenant/container/r')
        results = list(swift_p.list(starts_with='prefix'))
        self.assertSwiftListResultsEqual(results, [
            'swift://tenant/container/r1',
            'swift://tenant/container/r2'
        ])
        mock_list.assert_called_once_with('container',
                                          prefix='r/prefix',
                                          limit=None,
                                          full_listing=True)

    def test_list_starts_with_no_resource(self):
        mock_list = self.mock_swift_conn.get_container
        mock_list.return_value = ({}, [{
            'name': 'r1'
        }, {
            'name': 'r2'
        }])
        swift_p = SwiftPath('swift://tenant/container')
        results = list(swift_p.list(starts_with='prefix'))
        self.assertSwiftListResultsEqual(results, [
            'swift://tenant/container/r1',
            'swift://tenant/container/r2'
        ])
        mock_list.assert_called_once_with('container',
                                          prefix='prefix',
                                          limit=None,
                                          full_listing=True)

    @mock.patch('time.sleep', autospec=True)
    def test_list_w_condition_and_use_manifest(self, mock_sleep):
        self.mock_swift_conn.get_object.return_value = ('header', 'my/obj1\nmy/obj2\nmy/obj3\n')
        mock_list = self.mock_swift_conn.get_container
        mock_list.return_value = ({}, [{
            'name': 'my/obj1'
        }, {
            'name': 'my/obj2'
        }, {
            'name': 'my/obj3'
        }])

        swift_p = SwiftPath('swift://tenant/container/')
        results = swift_p.list(use_manifest=True, condition=lambda results: len(results) == 3)
        self.assertEquals(set(results), set([
            'swift://tenant/container/my/obj1',
            'swift://tenant/container/my/obj2',
            'swift://tenant/container/my/obj3'
        ]))

    @mock.patch('time.sleep', autospec=True)
    def test_list_use_manifest(self, mock_sleep):
        self.mock_swift_conn.get_object.return_value = ('header', 'my/obj1\nmy/obj2\nmy/obj3\n')
        mock_list = self.mock_swift_conn.get_container
        mock_list.return_value = ({}, [{
            'name': 'my/obj1'
        }, {
            'name': 'my/obj2'
        }, {
            'name': 'my/obj3'
        }])

        swift_p = SwiftPath('swift://tenant/container/')
        results = swift_p.list(use_manifest=True)
        self.assertEquals(set(results), set([
            'swift://tenant/container/my/obj1',
            'swift://tenant/container/my/obj2',
            'swift://tenant/container/my/obj3'
        ]))

    @mock.patch('time.sleep', autospec=True)
    def test_list_use_manifest_validation_err(self, mock_sleep):
        self.mock_swift_conn.get_object.return_value = ('header', 'my/obj1\nmy/obj2\nmy/obj3\n')
        mock_list = self.mock_swift_conn.get_container
        mock_list.return_value = ({}, [{
            'name': 'my/obj1'
        }, {
            'name': 'my/obj2'
        }])

        swift_p = SwiftPath('swift://tenant/container/')
        with self.assertRaises(swift.ConditionNotMetError):
            swift_p.list(use_manifest=True)


@mock.patch.object(SwiftPath, 'list', autospec=True)
class TestGlob(SwiftTestCase):
    def test_valid_pattern(self, mock_list):
        swift_p = SwiftPath('swift://tenant/container')
        swift_p.glob('pattern*')
        mock_list.assert_called_once_with(mock.ANY, starts_with='pattern',
                                          num_retries=0)

    def test_valid_pattern_wo_wildcard(self, mock_list):
        swift_p = SwiftPath('swift://tenant/container')
        swift_p.glob('pattern')
        mock_list.assert_called_once_with(mock.ANY, starts_with='pattern',
                                          num_retries=0)

    def test_multi_glob_pattern(self, mock_list):
        swift_p = SwiftPath('swift://tenant/container')
        with self.assertRaises(ValueError):
            swift_p.glob('*invalid_pattern*', condition=None)

    def test_invalid_glob_pattern(self, mock_list):
        swift_p = SwiftPath('swift://tenant/container')
        with self.assertRaises(ValueError):
            swift_p.glob('invalid_*pattern', condition=None)

    @mock.patch('time.sleep', autospec=True)
    def test_cond_not_met(self, mock_list, mock_sleep):
        mock_list.return_value = [
            SwiftPath('swift://tenant/container1'),
            SwiftPath('swift://tenant/container2')
        ]
        swift_p = SwiftPath('swift://tenant/container')
        with self.assertRaises(swift.ConditionNotMetError):
            swift_p.glob('pattern*',
                         condition=lambda results: len(results) > 2,
                         num_retries=3)

        # Verify that global was tried three times
        self.assertEquals(len(mock_list.call_args_list), 3)

    def test_glob_condition_met(self, mock_list):
        mock_list.return_value = [
            SwiftPath('swift://tenant/container1'),
            SwiftPath('swift://tenant/container2')
        ]
        swift_p = SwiftPath('swift://tenant/container')
        paths = swift_p.glob('pattern*',
                             condition=lambda results: len(results) == 2)
        self.assertSwiftListResultsEqual(paths, [
            SwiftPath('swift://tenant/container1'),
            SwiftPath('swift://tenant/container2')
        ])


@mock.patch.object(SwiftPath, 'list', autospec=True)
class TestFirst(SwiftTestCase):
    def test_none(self, mock_list):
        mock_list.return_value = []

        swift_p = SwiftPath('swift://tenant/container')
        result = swift_p.first()
        self.assertIsNone(result)

    def test_w_results(self, mock_list):
        mock_list.return_value = [
            SwiftPath('swift://tenant/container/path1'),
            SwiftPath('swift://tenant/container/path2'),
            SwiftPath('swift://tenant/container/path3'),
            SwiftPath('swift://tenant/container/path4'),
        ]

        swift_p = SwiftPath('swift://tenant/container/path')
        result = swift_p.first()
        self.assertEquals(result, 'swift://tenant/container/path1')


class TestExists(SwiftTestCase):
    def test_false(self):
        self.mock_swift.stat.side_effect = _service_404_exception()
        mock_list = self.mock_swift_conn.get_container
        mock_list.return_value = ({}, [])

        swift_p = SwiftPath('swift://tenant/container')
        result = swift_p.exists()
        self.assertFalse(result)
        mock_list.assert_called_once_with('container', full_listing=False,
                                          limit=1, prefix=None)

    def test_false_404(self):
        self.mock_swift.stat.side_effect = _service_404_exception()
        mock_list = self.mock_swift_conn.get_container
        mock_list.side_effect = ClientException('not found', http_status=404)

        swift_p = SwiftPath('swift://tenant/container')
        result = swift_p.exists()
        self.assertFalse(result)
        mock_list.assert_called_once_with('container', full_listing=False,
                                          limit=1, prefix=None)

    def test_raises_on_non_404_error(self):
        self.mock_swift.stat.side_effect = _service_404_exception()
        mock_list = self.mock_swift_conn.get_container
        mock_list.side_effect = ClientException('fail', http_status=504)

        swift_p = SwiftPath('swift://tenant/container')
        with self.assertRaises(swift.SwiftError):
            swift_p.exists()
        mock_list.assert_called_once_with('container', full_listing=False,
                                          limit=1, prefix=None)

    def test_true_file(self):
        self.mock_swift.stat.return_value = _make_stat_response()
        swift_p = SwiftPath('swift://tenant/container/path')
        result = swift_p.exists()
        self.assertTrue(result)
        self.assertFalse(self.mock_swift_conn.get_container.call_args_list)

    def test_true_directory_with_no_dir_object(self):
        swift_p = SwiftPath('swift://tenant/container/dirname')
        self.mock_swift.stat.side_effect = _service_404_exception()
        mock_list = self.mock_swift_conn.get_container
        mock_list.return_value = ({}, [
            {'name': 'container/dirname/file1.txt'},
        ])
        result = swift_p.exists()
        self.assertTrue(result)
        mock_list.assert_called_with('container', full_listing=False,
                                     limit=1, prefix='dirname/')

    def test_directory_does_not_exist(self):
        mock_list = self.mock_swift_conn.get_container
        self.mock_swift.stat.side_effect = _service_404_exception()
        mock_list.return_value = ({}, [])
        # key is we append trailing slash so only *could* match if there were a
        # file within the directory
        result = path('swift://A/B/C/D')
        self.assertFalse(result.exists())
        mock_list.assert_called_with('B', full_listing=False,
                                     limit=1, prefix='C/D/')

    @mock.patch.object(SwiftPath, 'exists', autospec=True)
    def test_non_existent_container_or_tenant(self, mock_exists):
        mock_exists.return_value = True
        self.assertTrue(SwiftPath('swift://AUTH_final').isdir())
        self.assertTrue(SwiftPath('swift://AUTH_final/container').isdir())

    @mock.patch.object(SwiftPath, 'exists', autospec=True)
    def test_existing_container_or_tenant(self, mock_exists):
        mock_exists.return_value = False
        self.assertFalse(SwiftPath('swift://AUTH_final').isdir())
        self.assertFalse(SwiftPath('swift://AUTH_final/container').isdir())


class TestDownloadObject(SwiftTestCase):
    def test_container(self):
        swift_p = SwiftPath('swift://tenant/container')
        with self.assertRaisesRegexp(ValueError, 'path'):
            swift_p._download_object('file')

    def test_success(self):
        self.mock_swift.download.return_value = [{}]
        swift_p = SwiftPath('swift://tenant/container/d')
        swift_p._download_object('file.txt')

        download_kwargs = self.mock_swift.download.call_args_list[0][1]
        self.assertEquals(len(download_kwargs), 3)
        self.assertEquals(download_kwargs['container'], 'container')
        self.assertEquals(download_kwargs['objects'], ['d'])
        self.assertEquals(download_kwargs['options'], {'out_file': 'file.txt'})


class TestDownloadObjects(SwiftTestCase):
    def test_tenant(self):
        swift_p = SwiftPath('swift://tenant')
        with self.assertRaisesRegexp(ValueError, 'tenant'):
            swift_p.download_objects('output_dir', [])

    def test_local_paths(self):
        self.mock_swift.download.return_value = [{
            'object': 'd/e/f.txt',
            'path': 'output_dir/e/f.txt'
        }, {
            'object': 'd/e/f/g.txt',
            'path': 'output_dir/e/f/g.txt'
        }]
        swift_p = SwiftPath('swift://tenant/container/d')
        r = swift_p.download_objects('output_dir', ['e/f.txt', 'e/f/g.txt'])
        self.assertEquals(r, {
            'e/f.txt': 'output_dir/e/f.txt',
            'e/f/g.txt': 'output_dir/e/f/g.txt'
        })

        download_kwargs = self.mock_swift.download.call_args_list[0][1]
        self.assertEquals(len(download_kwargs), 3)
        self.assertEquals(download_kwargs['container'], 'container')
        self.assertEquals(sorted(download_kwargs['objects']),
                          sorted(['d/e/f.txt', 'd/e/f/g.txt']))
        self.assertEquals(download_kwargs['options'], {
            'prefix': 'd/',
            'out_directory': 'output_dir',
            'remove_prefix': True,
            'skip_identical': False,
            'shuffle': True
        })

    def test_absolute_paths(self):
        self.mock_swift.download.return_value = [{
            'object': 'd/e/f.txt',
            'path': 'output_dir/e/f.txt'
        }, {
            'object': 'd/e/f/g.txt',
            'path': 'output_dir/e/f/g.txt'
        }]
        swift_p = SwiftPath('swift://tenant/container/d')
        r = swift_p.download_objects(
            'output_dir',
            [
                'swift://tenant/container/d/e/f.txt',
                'swift://tenant/container/d/e/f/g.txt'
            ],
            skip_identical=True,
            shuffle=False)
        self.assertEquals(r, {
            'swift://tenant/container/d/e/f.txt': 'output_dir/e/f.txt',
            'swift://tenant/container/d/e/f/g.txt': 'output_dir/e/f/g.txt'
        })

        download_kwargs = self.mock_swift.download.call_args_list[0][1]
        self.assertEquals(len(download_kwargs), 3)
        self.assertEquals(download_kwargs['container'], 'container')
        self.assertEquals(sorted(download_kwargs['objects']),
                          sorted(['d/e/f.txt', 'd/e/f/g.txt']))
        self.assertEquals(download_kwargs['options'], {
            'prefix': 'd/',
            'out_directory': 'output_dir',
            'remove_prefix': True,
            'skip_identical': True,
            'shuffle': False
        })

    def test_absolute_paths_not_child_of_download_path(self):
        swift_p = SwiftPath('swift://tenant/container/d')
        with self.assertRaisesRegexp(ValueError, 'child'):
            swift_p.download_objects('output_dir', [
                'swift://tenant/container/bad/e/f.txt',
                'swift://tenant/container/bad/e/f/g.txt'
            ])


@mock.patch('storage_utils.swift.num_retries', 5)
class TestDownload(SwiftTestCase):
    def test_download_tenant(self):
        swift_p = SwiftPath('swift://tenant')
        with self.assertRaisesRegexp(ValueError, 'tenant'):
            swift_p.download('output_dir')

    def test_download_container(self):
        self.mock_swift.download.return_value = []

        swift_p = SwiftPath('swift://tenant/container')
        swift_p.download('output_dir', skip_identical=True, shuffle=False)
        self.mock_swift.download.assert_called_once_with(
            'container',
            options={
                'prefix': None,
                'out_directory': 'output_dir',
                'remove_prefix': True,
                'skip_identical': True,
                'shuffle': False
            })

    def test_download_resource(self):
        self.mock_swift.download.return_value = []

        swift_p = SwiftPath('swift://tenant/container/r/')
        swift_p.download('output_dir')
        self.mock_swift.download.assert_called_once_with(
            'container',
            options={
                'prefix': 'r/',
                'out_directory': 'output_dir',
                'remove_prefix': True,
                'skip_identical': False,
                'shuffle': True
            })

    def test_download_resource_wo_slash(self):
        self.mock_swift.download.return_value = []

        swift_p = SwiftPath('swift://tenant/container/r')
        swift_p.download('output_dir')
        self.mock_swift.download.assert_called_once_with(
            'container',
            options={
                'prefix': 'r/',
                'out_directory': 'output_dir',
                'remove_prefix': True,
                'skip_identical': False,
                'shuffle': True
            })

    def test_download_w_identical(self):
        # Raise a 304 to simulate the download being identical
        self.mock_swift.download.return_value = [{
            'error': ClientException('', http_status=304)
        }]

        swift_p = SwiftPath('swift://tenant/container')
        swift_p.download('output_dir')
        self.mock_swift.download.assert_called_once_with(
            'container',
            options={
                'prefix': None,
                'out_directory': 'output_dir',
                'remove_prefix': True,
                'skip_identical': False,
                'shuffle': True
            })

    @mock.patch('time.sleep', autospec=True)
    def test_download_w_condition(self, mock_sleep):
        # Simulate the condition not being met the first call
        self.mock_swift.download.side_effect = [
            [{}, {}],
            [{}, {}, {}]
        ]

        swift_p = SwiftPath('swift://tenant/container')
        swift_p.download('output_dir',
                         condition=lambda results: len(results) == 3)
        self.assertEquals(len(self.mock_swift.download.call_args_list), 2)

    def test_download_correct_thread_options(self):
        self.disable_get_swift_service_mock()

        swift_p = SwiftPath('swift://tenant/container/path')
        swift_p.download('output_dir',
                         object_threads=20,
                         container_threads=30)

        options_passed = self.mock_swift_service.call_args[0][0]
        self.assertEquals(options_passed['object_dd_threads'], 20)
        self.assertEquals(options_passed['container_threads'], 30)

    @mock.patch('time.sleep', autospec=True)
    @mock.patch.object(SwiftPath, 'list', autospec=True)
    def test_download_w_condition_and_use_manifest(self, mock_list, mock_sleep):
        self.mock_swift_conn.get_object.return_value = ('header', 'my/obj1\nmy/obj2\nmy/obj3\n')
        self.mock_swift.download.return_value = [{
            'action': 'download_object',
            'object': 'my/obj1',
            'success': True
        }, {
            'action': 'download_object',
            'object': 'my/obj2',
            'success': True
        }, {
            'action': 'download_object',
            'object': 'my/obj3',
            'success': True
        }]

        swift_p = SwiftPath('swift://tenant/container')
        swift_p.download('output_dir',
                         use_manifest=True,
                         condition=lambda results: len(results) == 3)
        self.mock_swift.download.assert_called_once_with(
            'container',
            options={
                'prefix': None,
                'out_directory': 'output_dir',
                'remove_prefix': True,
                'skip_identical': False,
                'shuffle': True
            })

        # Verify that list was called with a data manifest as well
        mock_list.assert_called_once_with(mock.ANY, use_manifest=True)

    @mock.patch('time.sleep', autospec=True)
    @mock.patch.object(SwiftPath, 'list', autospec=True)
    def test_download_w_use_manifest(self, mock_list, mock_sleep):
        self.mock_swift_conn.get_object.return_value = ('header', 'my/obj1\nmy/obj2\nmy/obj3\n')
        self.mock_swift.download.return_value = [{
            'action': 'download_object',
            'object': 'my/obj1',
            'success': True
        }, {
            'action': 'download_object',
            'object': 'my/obj2',
            'success': True
        }, {
            'action': 'download_object',
            'object': 'my/obj3',
            'success': True
        }]

        swift_p = SwiftPath('swift://tenant/container')
        swift_p.download('output_dir', use_manifest=True)
        self.mock_swift.download.assert_called_once_with(
            'container',
            options={
                'prefix': None,
                'out_directory': 'output_dir',
                'remove_prefix': True,
                'skip_identical': False,
                'shuffle': True
            })

        # Verify that list was called with a data manifest as well
        mock_list.assert_called_once_with(mock.ANY, use_manifest=True)

    @mock.patch('time.sleep', autospec=True)
    @mock.patch.object(SwiftPath, 'list', autospec=True)
    def test_download_w_use_manifest_validation_err(self, mock_list, mock_sleep):
        self.mock_swift_conn.get_object.return_value = ('header', 'my/obj1\nmy/obj2\nmy/obj3\n')
        self.mock_swift.download.return_value = [{
            'action': 'download_object',
            'object': 'my/obj1',
            'success': True
        }, {
            'action': 'download_object',
            'object': 'my/obj2',
            'success': True
        }]

        swift_p = SwiftPath('swift://tenant/container')
        with self.assertRaises(swift.ConditionNotMetError):
            swift_p.download('output_dir', use_manifest=True, num_retries=2)

        self.assertEquals(len(mock_sleep.call_args_list), 2)
        # Verify that list was called with a data manifest as well
        self.assertEquals(mock_list.call_args_list,
                          [mock.call(mock.ANY, use_manifest=True),
                           mock.call(mock.ANY, use_manifest=True),
                           mock.call(mock.ANY, use_manifest=True)])


class TestFileNameToObjectName(SwiftTestCase):
    @mock.patch('os.path', ntpath)
    def test_abs_windows_path(self):
        self.assertEquals(swift.file_name_to_object_name(r'C:\windows\path\\'),
                          'windows/path')

    @mock.patch('os.path', ntpath)
    def test_rel_windows_path(self):
        self.assertEquals(swift.file_name_to_object_name(r'.\windows\path\\'),
                          'windows/path')

    def test_abs_path(self):
        self.assertEquals(swift.file_name_to_object_name('/abs/path/'),
                          'abs/path')

    def test_hidden_file(self):
        self.assertEquals(swift.file_name_to_object_name('.hidden'),
                          '.hidden')

    def test_hidden_dir(self):
        self.assertEquals(swift.file_name_to_object_name('.git/file'),
                          '.git/file')

    def test_no_obj_name(self):
        self.assertEquals(swift.file_name_to_object_name('.'),
                          '')

    def test_poorly_formatted_path(self):
        self.assertEquals(swift.file_name_to_object_name('.//poor//path//file'),
                          'poor/path/file')

    @mock.patch.dict(os.environ, {'HOME': '/home/wes/'})
    def test_path_w_env_var(self):
        self.assertEquals(swift.file_name_to_object_name('$HOME/path//file'),
                          'home/wes/path/file')


@mock.patch('storage_utils.utils.walk_files_and_dirs', autospec=True)
class TestUpload(SwiftTestCase):
    def test_abs_path(self, mock_walk_files_and_dirs):
        mock_walk_files_and_dirs.return_value = ['/abs_path/file1']
        self.mock_swift.upload.return_value = []

        swift_p = SwiftPath('swift://tenant/container/path')
        swift_p.upload(['/abs_path/file1'])

        upload_args = self.mock_swift.upload.call_args_list[0][0]
        self.assertEquals(len(upload_args), 2)
        self.assertEquals(upload_args[0], 'container')
        self.assertEquals([o.source for o in upload_args[1]],
                          ['/abs_path/file1'])
        self.assertEquals([o.object_name for o in upload_args[1]],
                          ['path/abs_path/file1'])

    def test_relative_path(self, mock_walk_files_and_dirs):
        mock_walk_files_and_dirs.return_value = ['./relative_path/file1']
        self.mock_swift.upload.return_value = []

        swift_p = SwiftPath('swift://tenant/container/path')
        swift_p.upload(['./relative_path/file1'])

        upload_args = self.mock_swift.upload.call_args_list[0][0]
        self.assertEquals(len(upload_args), 2)
        self.assertEquals(upload_args[0], 'container')
        self.assertEquals([o.source for o in upload_args[1]],
                          ['./relative_path/file1'])
        self.assertEquals([o.object_name for o in upload_args[1]],
                          ['path/relative_path/file1'])

    @mock.patch('os.path', ntpath)
    def test_relative_windows_path(self, mock_walk_files_and_dirs):
        mock_walk_files_and_dirs.return_value = [r'.\relative_path\file1']
        self.mock_swift.upload.return_value = []

        swift_p = SwiftPath('swift://tenant/container/path')
        swift_p.upload([r'.\relative_path\file1'])

        upload_args = self.mock_swift.upload.call_args_list[0][0]
        self.assertEquals(len(upload_args), 2)
        self.assertEquals(upload_args[0], 'container')
        self.assertEquals([o.source for o in upload_args[1]],
                          [r'.\relative_path\file1'])
        self.assertEquals([o.object_name for o in upload_args[1]],
                          ['path/relative_path/file1'])

    @mock.patch('storage_utils.swift.num_retries', 5)
    @mock.patch('time.sleep', autospec=True)
    def test_upload_put_object_error(self, mock_sleep, mock_walk_files_and_dirs):
        mock_walk_files_and_dirs.return_value = ['file1', 'file2']
        self.mock_swift.upload.side_effect = ClientException(
            "put_object('HHGF5BCXX_160209_SN357_0342_A', "
            "'pileups/s_1_TAAAGGC/s_1_TAAAGGC.chr15-80450512.txt', ...) "
            "failure and no ability to reset contents for reupload.")

        swift_p = SwiftPath('swift://tenant/container/path')
        with self.assertRaisesRegexp(swift.FailedUploadError, 'put_object'):
            swift_p.upload(['upload'])

        self.assertEquals(len(self.mock_swift.upload.call_args_list), 6)

    def test_upload_to_dir(self, mock_walk_files_and_dirs):
        mock_walk_files_and_dirs.return_value = ['file1', 'file2']
        self.mock_swift.upload.return_value = []

        swift_p = SwiftPath('swift://tenant/container/path')
        swift_p.upload(['upload'],
                       segment_size=1000,
                       use_slo=True,
                       leave_segments=True,
                       changed=True,
                       checksum=False,
                       skip_identical=True)
        upload_args = self.mock_swift.upload.call_args_list[0][0]
        upload_kwargs = self.mock_swift.upload.call_args_list[0][1]

        self.assertEquals(len(upload_args), 2)
        self.assertEquals(upload_args[0], 'container')
        self.assertEquals([o.source for o in upload_args[1]],
                          ['file1', 'file2'])
        self.assertEquals([o.object_name for o in upload_args[1]],
                          ['path/file1', 'path/file2'])

        self.assertEquals(len(upload_kwargs), 1)
        self.assertEquals(upload_kwargs['options'], {
            'use_slo': True,
            'segment_container': '.segments_container',
            'leave_segments': True,
            'segment_size': 1000,
            'changed': True,
            'skip_identical': True,
            'checksum': False
        })

    @mock.patch('time.sleep', autospec=True)
    def test_upload_w_manifest(self, mock_sleep, mock_walk_files_and_dirs):
        mock_walk_files_and_dirs.side_effect = [
            ['./file1', './file2'],
            ['./%s' % swift.DATA_MANIFEST_FILE_NAME]
        ]
        self.mock_swift.upload.side_effect = [
            [{
                'success': True,
                'action': 'upload_object',
                'object': 'path/%s' % swift.DATA_MANIFEST_FILE_NAME
            }],
            [{
                'success': True,
                'action': 'upload_object',
                'object': 'path/file1'
            }, {
                'success': True,
                'action': 'upload_object',
                'object': 'path/file2'
            }],
        ]

        with NamedTemporaryDirectory(change_dir=True):
            swift_p = SwiftPath('swift://tenant/container/path')
            swift_p.upload(['.'],
                           segment_size=1000,
                           use_slo=True,
                           leave_segments=True,
                           changed=True,
                           checksum=False,
                           skip_identical=True,
                           use_manifest=True)

        manifest_upload_args = self.mock_swift.upload.call_args_list[0][0]
        self.assertEquals(len(manifest_upload_args), 2)
        self.assertEquals(manifest_upload_args[0], 'container')
        self.assertEquals([o.source for o in manifest_upload_args[1]],
                          ['./%s' % swift.DATA_MANIFEST_FILE_NAME])
        self.assertEquals([o.object_name for o in manifest_upload_args[1]],
                          ['path/%s' % swift.DATA_MANIFEST_FILE_NAME])

        upload_args = self.mock_swift.upload.call_args_list[1][0]
        upload_kwargs = self.mock_swift.upload.call_args_list[1][1]
        self.assertEquals(len(upload_args), 2)
        self.assertEquals(upload_args[0], 'container')
        self.assertEquals([o.source for o in upload_args[1]],
                          ['./file1', './file2'])
        self.assertEquals([o.object_name for o in upload_args[1]],
                          ['path/file1', 'path/file2'])

        self.assertEquals(len(upload_kwargs), 1)
        self.assertEquals(upload_kwargs['options'], {
            'use_slo': True,
            'segment_container': '.segments_container',
            'leave_segments': True,
            'segment_size': 1000,
            'changed': True,
            'skip_identical': True,
            'checksum': False
        })

    @mock.patch('time.sleep', autospec=True)
    def test_upload_w_manifest_validation_err(self, mock_sleep, mock_walk_files_and_dirs):
        mock_walk_files_and_dirs.return_value = ['file1', 'file2']
        self.mock_swift.upload.return_value = [{
            'success': True,
            'action': 'upload_object',
            'object': 'path/file1'
        }, {
            'success': False,  # Create an error in the upload results
            'action': 'upload_object',
            'object': 'path/file2'
        }]

        with NamedTemporaryDirectory(change_dir=True):
            swift_p = SwiftPath('swift://tenant/container/path')
            with self.assertRaises(swift.ConditionNotMetError):
                swift_p.upload(['.'],
                               segment_size=1000,
                               use_slo=True,
                               leave_segments=True,
                               changed=True,
                               checksum=False,
                               skip_identical=True,
                               use_manifest=True,
                               num_retries=2)
        self.assertEquals(len(mock_sleep.call_args_list), 2)

    def test_upload_to_container(self, mock_walk_files_and_dirs):
        mock_walk_files_and_dirs.return_value = ['file1', 'file2']
        self.mock_swift.upload.return_value = []

        swift_p = SwiftPath('swift://tenant/container')
        swift_p.upload(['upload'],
                       segment_size=1000,
                       use_slo=True,
                       leave_segments=True,
                       changed=True)
        upload_args = self.mock_swift.upload.call_args_list[0][0]
        upload_kwargs = self.mock_swift.upload.call_args_list[0][1]

        self.assertEquals(len(upload_args), 2)
        self.assertEquals(upload_args[0], 'container')
        self.assertEquals([o.source for o in upload_args[1]],
                          ['file1', 'file2'])
        self.assertEquals([o.object_name for o in upload_args[1]],
                          ['file1', 'file2'])

        self.assertEquals(len(upload_kwargs), 1)
        self.assertEquals(upload_kwargs['options'], {
            'segment_container': '.segments_container',
            'use_slo': True,
            'leave_segments': True,
            'segment_size': 1000,
            'changed': True,
            'skip_identical': False,
            'checksum': True
        })

    def test_upload_to_tenant(self, mock_walk_files_and_dirs):
        mock_walk_files_and_dirs.return_value = ['file1', 'file2']
        self.mock_swift.upload.return_value = []

        swift_p = SwiftPath('swift://tenant')
        with self.assertRaisesRegexp(ValueError, 'must specify container'):
            swift_p.upload(['upload'],
                           segment_size=1000,
                           use_slo=True,
                           leave_segments=True,
                           changed=True)

    def test_upload_thread_options_correct(self, mock_walk_files_and_dirs):
        self.disable_get_swift_service_mock()

        swift_p = SwiftPath('swift://tenant/container/path')
        swift_p.upload([],
                       segment_size=1000,
                       use_slo=True,
                       leave_segments=True,
                       changed=True,
                       object_threads=20,
                       segment_threads=30)

        options_passed = self.mock_swift_service.call_args[0][0]
        self.assertEquals(options_passed['object_uu_threads'], 20)
        self.assertEquals(options_passed['segment_threads'], 30)

    @mock.patch('time.sleep', autospec=True)
    def test_upload_w_condition_and_use_manifest(self, mock_sleep, mock_walk_files_and_dirs):
        mock_walk_files_and_dirs.side_effect = [
            ['./%s' % swift.DATA_MANIFEST_FILE_NAME, './file1', './file2'],
            ['./%s' % swift.DATA_MANIFEST_FILE_NAME]
        ]
        self.mock_swift.upload.side_effect = [
            [{
                'success': True,
                'action': 'upload_object',
                'object': 'path/%s' % swift.DATA_MANIFEST_FILE_NAME
            }],
            [{
                'success': True,
                'action': 'upload_object',
                'object': 'path/file1'
            }, {
                'success': True,
                'action': 'upload_object',
                'object': 'path/file2'
            }],
        ]

        with NamedTemporaryDirectory(change_dir=True):
            swift_p = SwiftPath('swift://tenant/container/path')
            swift_p.upload(['.'],
                           segment_size=1000,
                           use_slo=True,
                           leave_segments=True,
                           changed=True,
                           checksum=False,
                           skip_identical=True,
                           use_manifest=True,
                           condition=lambda results: len(results) == 2)

        # Upload is called twice, the first time for the manifest and the second
        # time for the objects
<<<<<<< HEAD
=======
        self.assertEquals(len(self.mock_swift.upload.call_args_list), 2)

>>>>>>> d2f597b7
        manifest_upload_args = self.mock_swift.upload.call_args_list[0][0]
        self.assertEquals(len(manifest_upload_args), 2)
        self.assertEquals(manifest_upload_args[0], 'container')
        self.assertEquals([o.source for o in manifest_upload_args[1]],
                          ['./%s' % swift.DATA_MANIFEST_FILE_NAME])
        self.assertEquals([o.object_name for o in manifest_upload_args[1]],
                          ['path/%s' % swift.DATA_MANIFEST_FILE_NAME])

        upload_args = self.mock_swift.upload.call_args_list[1][0]
        upload_kwargs = self.mock_swift.upload.call_args_list[1][1]
        self.assertEquals(len(upload_args), 2)
        self.assertEquals(upload_args[0], 'container')
        self.assertEquals([o.source for o in upload_args[1]],
                          ['./file1', './file2'])
        self.assertEquals([o.object_name for o in upload_args[1]],
                          ['path/file1', 'path/file2'])

        self.assertEquals(len(upload_kwargs), 1)
        self.assertEquals(upload_kwargs['options'], {
            'use_slo': True,
            'segment_container': '.segments_container',
            'leave_segments': True,
            'segment_size': 1000,
            'changed': True,
            'skip_identical': True,
            'checksum': False
        })

    def test_upload_w_use_manifest_multiple_uploads(self, mock_walk_files_and_dirs):
        with self.assertRaisesRegexp(ValueError, 'can only upload one directory'):
            SwiftPath('swift://tenant/container/path').upload(['.', '.'],
                                                              use_manifest=True)

    def test_upload_w_use_manifest_single_file(self, mock_walk_files_and_dirs):
        with self.assertRaisesRegexp(ValueError, 'can only upload one directory'):
            SwiftPath('swift://tenant/container/path').upload(['file'],
                                                              use_manifest=True)


class TestCopy(SwiftTestCase):
    @mock.patch.object(swift.SwiftPath, '_download_object', autospec=True)
    def test_copy_posix_file_destination(self, mock_download_object):
        p = SwiftPath('swift://tenant/container/file_source.txt')
        p.copy('file_dest.txt')
        mock_download_object.assert_called_once_with(p, path(u'file_dest.txt'))

    @mock.patch.object(swift.SwiftPath, '_download_object', autospec=True)
    def test_copy_posix_dir_destination(self, mock_download_object):
        p = SwiftPath('swift://tenant/container/file_source.txt')
        with NamedTemporaryDirectory() as tmp_d:
            p.copy(tmp_d)
            mock_download_object.assert_called_once_with(p, path(tmp_d) / 'file_source.txt')

    def test_copy_swift_destination(self):
        p = SwiftPath('swift://tenant/container/file_source')
        with self.assertRaisesRegexp(ValueError, 'swift path'):
            p.copy('swift://tenant/container/file_dest')


class TestCopytree(SwiftTestCase):
    @mock.patch.object(swift.SwiftPath, 'download', autospec=True)
    def test_copytree_posix_destination(self, mock_download):
        p = SwiftPath('swift://tenant/container')
        p.copytree('path', swift_download_options={
            'num_retries': 1,
            'object_threads': 100
        })
        mock_download.assert_called_once_with(
            p,
            path(u'path'),
            object_threads=100,
            num_retries=1)

    def test_copytree_swift_destination(self):
        p = SwiftPath('swift://tenant/container')
        with self.assertRaises(ValueError):
            p.copytree('swift://swift/path')

    @mock.patch('os.path', ntpath)
    def test_copytree_windows_destination(self):
        p = SwiftPath('swift://tenant/container')
        with self.assertRaisesRegexp(ValueError, 'not supported'):
            p.copytree(r'windows\path')


class TestStat(SwiftTestCase):
    def test_tenant(self):
        self.mock_swift.stat.return_value = _make_stat_response({
            'headers': {
                'content-length': '0',
                'x-account-storage-policy-3xreplica-container-count': '31',
                'x-account-object-count': '20081986',
                'connection': 'close',
                'x-timestamp': '1445629170.46005',
                'x-account-access-control': '{"read-only":["seq_upload_rnd","swft_labprod"],"read-write":["svc_svc_seq"]}',  # nopep8
                'x-account-storage-policy-3xreplica-bytes-used': '24993077101523',  # nopep8
                'x-trans-id': 'tx2acc1bc870884a0487dd0-0056a6a993',
                'date': 'Mon, 25 Jan 2016 23:02:43 GMT',
                'x-account-bytes-used': '24993077101523',
                'x-account-container-count': '31',
                'content-type': 'text/plain; charset=utf-8',
                'accept-ranges': 'bytes',
                'x-account-storage-policy-3xreplica-object-count': '20081986'
            },
            'container': None,
            'success': True,
            'action': 'stat_account',
            'items': [
                ('Account', 'AUTH_seq_upload_prod'),
                ('Containers', 31),
                ('Objects', '20081986'),
                ('Bytes', '24993077101523'),
                ('Containers in policy "3xreplica"', '31'),
                ('Objects in policy "3xreplica"', '20081986'),
                ('Bytes in policy "3xreplica"', '24993077101523')
            ],
            'object': None
        })
        swift_p = SwiftPath('swift://tenant/')
        res = swift_p.stat()
        self.assertEquals(res, {
            'Account': 'AUTH_seq_upload_prod',
            'Containers': 31,
            'Objects': '20081986',
            'Bytes': '24993077101523',
            'Containers-in-policy-"3xreplica"': '31',
            'Objects-in-policy-"3xreplica"': '20081986',
            'Bytes-in-policy-"3xreplica"': '24993077101523',
            'Access-Control': {
                'read-only': ['seq_upload_rnd', 'swft_labprod'],
                'read-write': ['svc_svc_seq']
            }
        })

    def test_tenant_no_access_control(self):
        self.mock_swift.stat.return_value = _make_stat_response({
            'headers': {
                'content-length': '0',
                'x-account-storage-policy-3xreplica-container-count': '31',
                'x-account-object-count': '20081986',
                'connection': 'close',
                'x-timestamp': '1445629170.46005',
                'x-account-storage-policy-3xreplica-bytes-used': '24993077101523',  # nopep8
                'x-trans-id': 'tx2acc1bc870884a0487dd0-0056a6a993',
                'date': 'Mon, 25 Jan 2016 23:02:43 GMT',
                'x-account-bytes-used': '24993077101523',
                'x-account-container-count': '31',
                'content-type': 'text/plain; charset=utf-8',
                'accept-ranges': 'bytes',
                'x-account-storage-policy-3xreplica-object-count': '20081986'
            },
            'container': None,
            'success': True,
            'action': 'stat_account',
            'items': [
                ('Account', 'AUTH_seq_upload_prod'),
                ('Containers', 31),
                ('Objects', '20081986'),
                ('Bytes', '24993077101523'),
                ('Containers in policy "3xreplica"', '31'),
                ('Objects in policy "3xreplica"', '20081986'),
                ('Bytes in policy "3xreplica"', '24993077101523')
            ],
            'object': None
        })
        swift_p = SwiftPath('swift://tenant/')
        res = swift_p.stat()
        self.assertEquals(res, {
            'Account': 'AUTH_seq_upload_prod',
            'Containers': 31,
            'Objects': '20081986',
            'Bytes': '24993077101523',
            'Containers-in-policy-"3xreplica"': '31',
            'Objects-in-policy-"3xreplica"': '20081986',
            'Bytes-in-policy-"3xreplica"': '24993077101523',
            'Access-Control': {}
        })

    def test_container(self):
        self.mock_swift.stat.return_value = _make_stat_response({
            'headers': {
                'content-length': '0',
                'x-container-object-count': '43868',
                'accept-ranges': 'bytes',
                'x-storage-policy': '3xReplica',
                'date': 'Mon, 25 Jan 2016 23:10:45 GMT',
                'connection': 'close',
                'x-timestamp': '1452627422.60776',
                'x-trans-id': 'tx441a691b0e514782b51be-0056a6ab75',
                'x-container-bytes-used': '55841489571',
                'content-type': 'text/plain; charset=utf-8'
            },
            'container': '2016-01',
            'success': True,
            'action': 'stat_container',
            'items': [
                ('Account', 'AUTH_seq_upload_prod'),
                ('Container', '2016-01'),
                ('Objects', '43868'),
                ('Bytes', '55841489571'),
                ('Read ACL', ''),
                ('Write ACL', ''),
                ('Sync To', ''),
                ('Sync Key', '')
            ]
        })
        swift_p = SwiftPath('swift://tenant/container')
        res = swift_p.stat()
        self.assertEquals(res, {
            'Account': 'AUTH_seq_upload_prod',
            'Container': '2016-01',
            'Objects': '43868',
            'Bytes': '55841489571',
            'Read-ACL': '',
            'Write-ACL': '',
            'Sync-To': '',
            'Sync-Key': ''
        })

    def test_object(self):
        self.mock_swift.stat.return_value = _make_stat_response({
            'headers': {
                'content-length': '112',
                'x-object-meta-x-agi-ctime': '2016-01-15T05:22:00.0Z',
                'x-object-meta-x-agi-mode': '436',
                'accept-ranges': 'bytes',
                'last-modified': 'Fri, 15 Jan 2016 05:22:46 GMT',
                'connection': 'close',
                'x-object-meta-x-agi-gid': '0',
                'x-timestamp': '1452835365.34322',
                'etag': '87f0b7f04557315e6d1e6db21742d31c',
                'x-trans-id': 'tx805b2e7ce56343a6b2ea3-0056a6ac39',
                'date': 'Mon, 25 Jan 2016 23:14:01 GMT',
                'content-type': 'application/octet-stream',
                'x-object-meta-x-agi-uid': '0',
                'x-object-meta-x-agi-mtime': 'Fri, 15 Jan 2016 05:22:01 PST'
            },
            'container': '2016-01',
            'success': True, 'action':
            'stat_object',
            'items': [
                ('Account', u'AUTH_seq_upload_prod'),
                ('Container', '2016-01'),
                ('Object', 'object.txt'),
                ('Content Type', u'application/octet-stream'),
                ('Content Length', u'112'),
                ('Last Modified', u'Fri, 15 Jan 2016 05:22:46 GMT'),
                ('ETag', u'87f0b7f04557315e6d1e6db21742d31c'),
                ('Manifest', None)
            ],
            'object': 'object.txt'
        })
        swift_p = SwiftPath('swift://tenant/container')
        res = swift_p.stat()
        self.assertEquals(res, {
            'Account': 'AUTH_seq_upload_prod',
            'Container': '2016-01',
            'Object': 'object.txt',
            'Content-Type': 'application/octet-stream',
            'Content-Length': '112',
            'Last-Modified': 'Fri, 15 Jan 2016 05:22:46 GMT',
            'ETag': '87f0b7f04557315e6d1e6db21742d31c',
            'Manifest': None
        })

    def test_getsize_content_length(self):
        self.mock_swift.stat.return_value = _make_stat_response(
            {'items': [('Content-Length', '21')]})
        self.assertEqual(SwiftPath('swift://A/C/d.txt').getsize(), 21)

    def test_getsize_no_content_length(self):
        self.mock_swift.stat.return_value = _make_stat_response({'items': []})
        self.assertEqual(SwiftPath('swift://A/C/d.txt').getsize(), 0)


class TestRemove(SwiftTestCase):
    def test_invalid_remove(self):
        # Remove()s must happen on a resource of a container
        swift_p = SwiftPath('swift://tenant/container')
        with self.assertRaises(ValueError):
            swift_p.remove()

    def test_w_swift_error(self):
        self.mock_swift.delete.return_value = {
            'error': SwiftError('error')
        }
        swift_p = SwiftPath('swift://tenant/container/r')
        with self.assertRaises(swift.SwiftError):
            swift_p.remove()

        self.mock_swift.delete.assert_called_once_with('container', ['r'])

    def test_success(self):
        self.mock_swift.delete.return_value = {}
        swift_p = SwiftPath('swift://tenant/container/r')
        swift_p.remove()

        self.mock_swift.delete.assert_called_once_with('container', ['r'])


class TestRmtree(SwiftTestCase):
    def setUp(self):
        super(TestRmtree, self).setUp()

        # set up list to return no results by default. This ensures that the
        # check at the end of rmtree for no results passes
        mock_list = self.mock_swift_conn.get_container
        mock_list.return_value = ({}, [])

    def test_w_only_tenant(self):
        self.mock_swift.delete.return_value = {}
        swift_p = SwiftPath('swift://tenant')
        with self.assertRaisesRegexp(ValueError, 'include container'):
            swift_p.rmtree()

    @mock.patch('time.sleep', autospec=True)
    def test_rmtree_confict(self, mock_sleep):
        self.mock_swift.delete.side_effect = ClientException('conflict',
                                                             http_status=409)

        swift_p = SwiftPath('swift://tenant/container/path')
        with self.assertRaises(swift.ConflictError):
            swift_p.rmtree(num_retries=5)

        self.assertEquals(len(mock_sleep.call_args_list), 5)

    def test_not_found(self):
        self.mock_swift.delete.side_effect = ClientException('not_found',
                                                             http_status=404)

        swift_p = SwiftPath('swift://tenant/container/path')
        results = swift_p.rmtree()
        self.assertEquals([], results)

    def test_w_only_container_and_threads(self):
        self.mock_swift.delete.return_value = {}
        swift_p = SwiftPath('swift://tenant/container')
        swift_p.rmtree(object_threads=20)

        self.assertEquals(self.mock_swift.delete.call_args_list,
                          [mock.call('container'),
                           mock.call('container_segments'),
                           mock.call('.segments_container')])

    @mock.patch('time.sleep', autospec=True)
    def test_w_list_validation_failing_first_time(self, mock_sleep):
        self.mock_swift.delete.return_value = {}
        mock_list = self.mock_swift_conn.get_container
        mock_list.side_effect = [
            ({}, [{
                'name': 'path/to/resource1'
            }, {
                'name': 'path/to/resource2'
            }]),
            ({}, [])
        ]
        swift_p = SwiftPath('swift://tenant/container')
        swift_p.rmtree(num_retries=1)

        self.assertEquals(self.mock_swift.delete.call_args_list,
                          [mock.call('container'),
                           mock.call('container_segments'),
                           mock.call('.segments_container'),
                           mock.call('container'),
                           mock.call('container_segments'),
                           mock.call('.segments_container')])
        self.assertTrue(len(mock_list.call_args_list), 2)
        self.assertTrue(len(mock_sleep.call_args_list), 1)

    def test_thread_options_passed_through(self):
        self.disable_get_swift_service_mock()
        swift_p = SwiftPath('swift://tenant/container')
        swift_p.rmtree(object_threads=20)

        options_passed = self.mock_swift_service.call_args[0][0]
        self.assertEquals(options_passed['object_dd_threads'], 20)

    def test_w_only_segment_container(self):
        self.mock_swift.delete.return_value = {}
        swift_p = SwiftPath('swift://tenant/container_segments')
        swift_p.rmtree()

        self.assertEquals(self.mock_swift.delete.call_args_list,
                          [mock.call('container_segments')])

    def test_w_only_container_no_segment_container(self):
        self.mock_swift.delete.side_effect = [{},
                                              swift.NotFoundError('not found'),
                                              swift.NotFoundError('not found')]
        swift_p = SwiftPath('swift://tenant/container')
        swift_p.rmtree()

        self.assertEquals(self.mock_swift.delete.call_args_list,
                          [mock.call('container'),
                           mock.call('container_segments'),
                           mock.call('.segments_container')])

    def test_w_container_and_resource(self):
        self.mock_swift.delete.return_value = {}
        mock_list = self.mock_swift_conn.get_container
        mock_list.side_effect = [
            ({}, [{
                'name': 'dir/r1'
            }, {
                'name': 'dir/r2'
            }]),
            ({}, [])
        ]

        swift_p = SwiftPath('swift://tenant/container/dir')
        swift_p.rmtree()

        self.assertTrue(len(self.mock_swift.delete.call_args_list), 1)
        self.assertEquals(self.mock_swift.delete.call_args_list[0][0][0], 'container')
        self.assertEquals(set(self.mock_swift.delete.call_args_list[0][0][1]),
                          set(['dir/r1', 'dir/r2']))

        self.assertEquals(mock_list.call_args_list, [
            mock.call(u'container', full_listing=True, limit=None, prefix='dir/'),
            mock.call(u'container', full_listing=True, limit=None, prefix='dir/')
        ])


class TestPost(SwiftTestCase):
    def test_path_error_only_tenant(self):
        # Post() only works on a container path
        swift_p = SwiftPath('swift://tenant')
        with self.assertRaises(ValueError):
            swift_p.post()

    def test_path_error_w_resource(self):
        # Post() does not work with resource paths
        swift_p = SwiftPath('swift://tenant/container/r1')
        with self.assertRaises(ValueError):
            swift_p.post()

    def test_success(self):
        self.mock_swift.post.return_value = {}

        swift_p = SwiftPath('swift://tenant/container')
        swift_p.post()

        self.mock_swift.post.assert_called_once_with(container='container',
                                                     options=None)


class TestCompatHelpers(SwiftTestCase):
    def test_noops(self):
        self.assertEqual(SwiftPath('swift://tenant').expanduser(),
                         SwiftPath('swift://tenant'))
        self.assertEqual(SwiftPath('swift://tenant').abspath(),
                         SwiftPath('swift://tenant'))

    @mock.patch.dict(os.environ, {'somevar': 'blah'}, clear=True)
    def test_expand(self):
        original = SwiftPath('swift://tenant/container/$somevar//another/../a/')
        self.assertEqual(original.expand(),
                         SwiftPath('swift://tenant/container/blah/a'))
        self.assertEqual(SwiftPath('swift://tenant/container//a/b').expand(),
                         SwiftPath('swift://tenant/container/a/b'))

    def test_expandvars(self):
        original = SwiftPath('swift://tenant/container/$somevar/another')
        other = SwiftPath('swift://tenant/container/somevar/another')
        with mock.patch.dict(os.environ, {'somevar': 'blah'}, clear=True):
            expanded = original.expandvars()
            expanded2 = other.expandvars()
        self.assertEqual(expanded,
                         SwiftPath('swift://tenant/container/blah/another'))
        self.assertEqual(expanded2, other)

    def test_normpath(self):
        original = SwiftPath('swift://tenant/container/another/../b')
        self.assertEqual(original.normpath(),
                         SwiftPath('swift://tenant/container/b'))
        self.assertEqual(SwiftPath("swift://tenant/..").normpath(),
                         SwiftPath("swift://"))
        self.assertEqual(SwiftPath("swift://tenant/container/..").normpath(),
                         SwiftPath("swift://tenant"))


class TestAuthCacheRetrying(SwiftTestCase):
    @mock.patch('storage_utils.swift._clear_cached_auth_credentials', spec_set=True)
    def test_refresh_cache_once_on_auth_err(self, mock_clear_cached_auth_credentials):
        self.mock_swift.download.side_effect = swift.AuthenticationError('auth err')

        with self.assertRaises(swift.AuthenticationError):
            SwiftPath('swift://tenant/container/dir').download('.')

        mock_clear_cached_auth_credentials.assert_called_once_with()


class TestSwiftAuthCaching(SwiftTestCase):
    def setUp(self):
        self.setup_swift_mocks()
        self.disable_get_swift_service_mock()

        def different_auth_per_tenant(auth_url, username, password, opts):
            return opts['tenant_name'] + 'url', opts['tenant_name'] + 'token'

        self.mock_swift_get_auth_keystone.side_effect = different_auth_per_tenant

    def test_simple_auth_caching(self):
        path('swift://AUTH_seq_upload_prod')._get_swift_service()
        call_seq = mock.call(swift.auth_url, swift.username, swift.password,
                             {'tenant_name': 'AUTH_seq_upload_prod'})
        self.assertEqual(self.mock_swift_get_auth_keystone.call_args_list, [call_seq])
        path('swift://AUTH_seq_upload_prod')._get_swift_service()
        self.assertEqual(self.mock_swift_get_auth_keystone.call_args_list, [call_seq])

    def test_swift_auth_caching_multiple_tenants(self):
        path('swift://AUTH_seq_upload_prod')._get_swift_service()
        call_seq = mock.call(swift.auth_url, swift.username, swift.password,
                             {'tenant_name': 'AUTH_seq_upload_prod'})
        self.assertEqual(self.mock_swift_get_auth_keystone.call_args_list,
                         [call_seq])
        self.assertIn('AUTH_seq_upload_prod', swift._cached_auth_token_map)
        path('swift://AUTH_seq_upload_prod')._get_swift_service()
        self.assertEqual(self.mock_swift_get_auth_keystone.call_args_list,
                         [call_seq])

        path('swift://AUTH_final_analysis_prod')._get_swift_service()
        call_final_prod = mock.call(swift.auth_url, swift.username, swift.password,
                                    {'tenant_name': 'AUTH_final_analysis_prod'})
        self.assertEqual(self.mock_swift_get_auth_keystone.call_args_list,
                         [call_seq, call_final_prod])
        path('swift://AUTH_final_analysis_prod')._get_swift_service()
        self.assertEqual(self.mock_swift_get_auth_keystone.call_args_list,
                         [call_seq, call_final_prod])

    def test_update_settings_clears_cache(self):
        path('swift://AUTH_final_analysis_prod')._get_swift_service()
        call_final_prod = mock.call(swift.auth_url, swift.username, swift.password,
                                    {'tenant_name': 'AUTH_final_analysis_prod'})
        self.assertIn('AUTH_final_analysis_prod', swift._cached_auth_token_map)
        self.assertEqual(self.mock_swift_get_auth_keystone.call_args_list,
                         [call_final_prod])
        swift.update_settings()
        self.assertEqual(swift._cached_auth_token_map, {})
        path('swift://AUTH_final_analysis_prod')._get_swift_service()
        self.assertEqual(self.mock_swift_get_auth_keystone.call_args_list,
                         [call_final_prod, call_final_prod])

    def test_auth_caching_connection(self):
        path('swift://AUTH_seq_upload_prod')._get_swift_connection()
        call_seq = mock.call(swift.auth_url, swift.username, swift.password,
                             {'tenant_name': 'AUTH_seq_upload_prod'})
        self.assertEqual(self.mock_swift_get_auth_keystone.call_args_list,
                         [call_seq])
        self.assertIn('AUTH_seq_upload_prod', swift._cached_auth_token_map)
        path('swift://AUTH_seq_upload_prod')._get_swift_connection()
        self.assertEqual(self.mock_swift_get_auth_keystone.call_args_list,
                         [call_seq])

        path('swift://AUTH_final_analysis_prod')._get_swift_connection()
        call_final_prod = mock.call(swift.auth_url, swift.username, swift.password,
                                    {'tenant_name': 'AUTH_final_analysis_prod'})
        self.assertEqual(self.mock_swift_get_auth_keystone.call_args_list,
                         [call_seq, call_final_prod])
        path('swift://AUTH_final_analysis_prod')._get_swift_connection()
        self.assertEqual(self.mock_swift_get_auth_keystone.call_args_list,
                         [call_seq, call_final_prod])


class TestIsMethods(SwiftTestCase):
    def setUp(self):
        super(TestIsMethods, self).setUp()
        self.mock_list = self.mock_swift_conn.get_container

    def test_isabs_always_true(self):
        self.assertEqual(SwiftPath('swift://A/B/C').isabs(), True)

    def test_ismount_always_true(self):
        self.assertEqual(SwiftPath('swift://A/B/C').ismount(), True)

    def test_islink_always_false(self):
        self.assertEqual(SwiftPath('swift://A/B/C').islink(), False)

    def test_isfile_existing_file(self):
        self.mock_swift.stat.return_value = _make_stat_response(
            {'items': [('Content-Type', 'text/html')]})
        self.assertTrue(SwiftPath('swift://A/B/C.html').isfile())
        self.mock_swift.stat.assert_called_with(container='B',
                                                objects=['C.html'])

    def test_isfile_no_content_type(self):
        self.mock_swift.stat.return_value = _make_stat_response(
            {'items': []})
        self.assertTrue(SwiftPath('swift://A/B/C.html').isfile())

    def test_isfile_nonexistent_file(self):
        self.mock_swift.stat.side_effect = _service_404_exception()
        self.assertFalse(SwiftPath('swift://A/B/C.html').isfile())

    def test_isfile_directory_sentinel(self):
        self.mock_swift.stat.return_value = _make_stat_response(
            {'items': [('Content Type', 'application/directory')]})
        self.assertFalse(storage_utils.isfile('swift://A/B/C'))
        self.mock_swift.stat.assert_called_with(container='B',
                                                objects=['C'])

    def test_isfile_tenants_and_containers(self):
        self.assertFalse(SwiftPath('swift://AUTH_final').isfile())
        self.assertFalse(SwiftPath('swift://AUTH_final/container').isfile())
        self.assertEqual(self.mock_swift.stat.call_args_list, [])

    def test_isdir_directory_sentinel_empty(self):
        self.mock_swift.stat.return_value = _make_stat_response(
            {'items': [('Content Type', 'application/directory')]})
        self.mock_list.return_value = ({}, [])
        self.assertTrue(SwiftPath('swift://A/B/C').isdir())

    def test_isdir_no_sentinel_subfile(self):
        self.mock_swift.stat.side_effect = _service_404_exception()
        self.mock_list.return_value = ({}, [{'name': 'C/blah'}])
        self.assertTrue(SwiftPath('swift://A/B/C').isdir())

    def test_isdir_no_files(self):
        self.mock_swift.stat.side_effect = _service_404_exception()
        self.mock_list.return_value = ({}, [])
        self.assertFalse(SwiftPath('swift://A/B/C').isdir())

    def test_isdir_404_on_container(self):
        self.mock_swift.stat.side_effect = _service_404_exception()
        self.mock_list.side_effect = _service_404_exception()
        self.assertFalse(SwiftPath('swift://A/B/C').isdir())<|MERGE_RESOLUTION|>--- conflicted
+++ resolved
@@ -1629,11 +1629,8 @@
 
         # Upload is called twice, the first time for the manifest and the second
         # time for the objects
-<<<<<<< HEAD
-=======
         self.assertEquals(len(self.mock_swift.upload.call_args_list), 2)
 
->>>>>>> d2f597b7
         manifest_upload_args = self.mock_swift.upload.call_args_list[0][0]
         self.assertEquals(len(manifest_upload_args), 2)
         self.assertEquals(manifest_upload_args[0], 'container')
