"""
Provides utilities for accessing swift object storage.

Different configuration options are available at the module level, and
these variables are documented under their module declarations.

For swift authentication, the `auth_url`, `username`, and
`password` variables are used.

For methods that take conditions, the `initial_retry_sleep`,
`num_retries`, and `retry_sleep_function` variables are used to
configure the logic around retrying when the condition is not met.
Note that these variables can also be passed to the methods themselves.

Examples:

    A basic example of configuring the swift authentication parameters
    and downloading a directory::

    >>> from storage_utils import swift
    >>> swift.update_settings(auth_url='swift_auth_url.com',
    ...                       username='swift_user',
    ...                       password='swift_pass')
    >>> swift_path = swift.SwiftPath('swift://tenant/container/prefix')
    >>> swift_path.download('dest_dir')

More examples and documentations for swift methods can be found under
the `SwiftPath` class.
"""
from backoff.backoff import with_backoff
from cached_property import cached_property
import cStringIO
import copy
from functools import partial
from functools import wraps
import json
import logging
import os
import posixpath
import tempfile
import threading
import urlparse

import storage_utils
from storage_utils import is_swift_path
from storage_utils.base import Path
from storage_utils import utils
from storage_utils.posix import PosixPath
from swiftclient import exceptions as swift_exceptions
from swiftclient import service as swift_service
from swiftclient import client as swift_client
from swiftclient.service import SwiftUploadObject
from swiftclient.utils import generate_temp_url


logger = logging.getLogger(__name__)
progress_logger = logging.getLogger('%s.progress' % __name__)


# Default module-level settings for swift authentication.
# If None, the OS_AUTH_URL, OS_USERNAME, or OS_PASSWORD
# environment variables will be used
auth_url = os.environ.get('OS_AUTH_URL', 'https://swift.counsyl.com/auth/v2.0')
"""The swift authentication URL

If not set, the ``OS_AUTH_URL`` environment variable will be used. If
that is not set, the ``DEFAULT_AUTH_URL`` global constant will
be used.
"""

username = os.environ.get('OS_USERNAME')
"""The swift username

If not set, the ``OS_USERNAME`` environment variable will be used.
"""

password = os.environ.get('OS_PASSWORD')
"""The swift password

If not set, the ``OS_PASSWORD`` environment variable will be used.
"""

# singleton that collects together auth tokens for storage URLs
_cached_auth_token_map = {}
_singleton_lock = threading.Lock()

temp_url_key = os.environ.get('OS_TEMP_URL_KEY')
"""The key for generating temporary URLs

If not set, the ``OS_TEMP_URL_KEY environment variable will be used.
"""

# Make the default segment size for static large objects be 1GB
DEFAULT_SEGMENT_SIZE = 1024 * 1024 * 1024

# Name for the data manifest file when using the use_manifest option
# for upload/download
DATA_MANIFEST_FILE_NAME = '.data_manifest.csv'

# These variables are used to configure retry logic for swift.
# These variables can also be passed to the methods themselves
initial_retry_sleep = 1
"""The time to sleep before the first retry"""

num_retries = os.environ.get('OS_NUM_RETRIES', 0)
"""The number of times to retry

Uses the ``OS_NUM_RETRIES`` environment variable or defaults to 0
"""


def _default_retry_sleep_function(t, attempt):
    return t * 2

retry_sleep_function = _default_retry_sleep_function
"""The function that increases sleep time when retrying.

This function needs to take two integer
arguments (time slept last attempt, attempt number) and
return a time to sleep in seconds.
"""


def update_settings(**settings):
    """Updates swift module settings.

    All settings should be updated using this function.

    Args:
        **settings: keyword arguments for settings. Can
            include settings for auth_url, username,
            password, temp_url_key, initial_retry_sleep,
            num_retries, and retry_sleep_function.

    Examples:

        To update all authentication settings at once, do::

            from storage_utils import swift
            swift.update_settings(auth_url='swift_auth_url.com',
                                  username='swift_user',
                                  password='swift_pass')

        To update every retry setting at once, do::

            from storage_utils import swift
            swift.update_settings(initial_retry_sleep=5,
                                  num_retries=5,
                                  retry_sleep_function=custom_retry_func)

    """
    for setting, value in settings.items():
        if setting not in globals():
            raise ValueError('invalid setting "%s"' % setting)
        globals()[setting] = value

    _clear_cached_auth_credentials()


def get_progress_logger():
    """Returns the swift progress logger"""
    return progress_logger


def _get_or_create_auth_credentials(tenant_name):
    try:
        return _cached_auth_token_map[tenant_name]
    except KeyError:
        storage_url, auth_token = swift_client.get_auth_keystone(
            auth_url, username, password,
            {'tenant_name': tenant_name},
        )
        creds = {
            'os_storage_url': storage_url,
            'os_auth_token': auth_token
        }

        # Note: we are intentionally ignoring the rare race condition where
        # authentication starts in one thread, then settings are updated, and
        # then authentication finishes in the other.
        with _singleton_lock:
            _cached_auth_token_map[tenant_name] = creds
        return creds


def _clear_cached_auth_credentials():
    with _singleton_lock:
        _cached_auth_token_map.clear()


class SwiftError(Exception):
    """The top-level exception thrown for any swift errors

    The 'caught_exception' attribute of the exception must
    be examined in order to inspect the swift exception that
    happened. A swift exception can either be a
    ``SwiftError`` (thrown by ``swiftclient.service``) or a
    ``ClientError`` (thrown by ``swiftclient.client``)
    """
    def __init__(self, message, caught_exception=None):
        super(SwiftError, self).__init__(message)
        self.caught_exception = caught_exception


class NotFoundError(SwiftError):
    """Thrown when a 404 response is returned from swift"""
    pass


class UnavailableError(SwiftError):
    """Thrown when a 503 response is returned from swift"""
    pass


class FailedUploadError(UnavailableError):
    """Thrown when an upload fails because of availability issues"""
    pass


class UnauthorizedError(SwiftError):
    """Thrown when a 403 response is returned from swift"""
    pass


class AuthenticationError(SwiftError):
    """Thrown when a client has improper authentication credentials.

    Swiftclient throws this error when trying to authenticate with
    the keystone client. This is similar to a 401 HTTP response.
    """
    pass


class ConflictError(SwiftError):
    """Thrown when a 409 response is returned from swift

    This error is thrown when deleting a container and
    some object storage nodes report that the container
    has objects while others don't.
    """
    pass


class ConfigurationError(SwiftError):
    """Thrown when swift is not configured properly.

    Swift needs either module-level or environment authentication
    variables set in order to be configured.
    """
    pass


class ConditionNotMetError(SwiftError):
    """Thrown when a condition is not met."""
    pass


def _validate_condition(condition):
    """Verifies condition is a function that takes one argument"""
    if condition is None:
        return
    if not (hasattr(condition, '__call__') and hasattr(condition, '__code__')):
        raise ValueError('condition must be callable')
    if condition.__code__.co_argcount != 1:
        raise ValueError('condition must take exactly one argument')


def _check_condition(condition, results):
    """Checks the results against the condition.

    Raises:
        ConditionNotMetError: If the condition returns False
    """
    if condition is None:
        return

    condition_met = condition(results)
    if not condition_met:
        raise ConditionNotMetError('condition not met')


def _swift_retry(exceptions=None):
    """Allows `SwiftPath` methods to take optional retry configuration
    parameters for doing retry logic
    """
    def decorated(func):
        @wraps(func)
        def wrapper(*args, **kwargs):
            retries = kwargs.pop('num_retries', num_retries)
            initial_sleep = kwargs.pop('initial_retry_sleep',
                                       initial_retry_sleep)
            sleep_function = kwargs.pop('retry_sleep_function',
                                        retry_sleep_function)

            return with_backoff(func,
                                exceptions=exceptions,
                                sleep_function=sleep_function,
                                retries=retries,
                                initial_sleep=initial_sleep)(*args, **kwargs)
        return wrapper
    return decorated


def _propagate_swift_exceptions(func):
    """Bubbles all swift exceptions as `SwiftError` classes
    """
    @wraps(func)
    def wrapper(*args, **kwargs):
        try:
            return func(*args, **kwargs)
        except (swift_service.SwiftError,
                swift_exceptions.ClientException) as e:
            # SwiftErrors catch Client exceptions and store them in the
            # 'exception' attribute. Try to get the client exception
            # here if there is one so that its http status can be
            # examined to throw specific exceptions.
            client_exception = getattr(e, 'exception', e)

            http_status = getattr(client_exception, 'http_status', None)
            if http_status == 403:
                logger.error('unauthorized error in swift operation - %s', str(e))
                raise UnauthorizedError(str(e), e)
            elif http_status == 404:
                raise NotFoundError(str(e), e)
            elif http_status == 409:
                raise ConflictError(str(e), e)
            elif http_status == 503:
                logger.error('unavailable error in swift operation - %s', str(e))
                raise UnavailableError(str(e), e)
            elif 'reset contents for reupload' in str(e):
                # When experiencing HA issues, we sometimes encounter a
                # ClientException from swiftclient during upload. The exception
                # is thrown here -
                # https://github.com/openstack/python-swiftclient/blob/84d110c63ecf671377d4b2338060e9b00da44a4f/swiftclient/client.py#L1625  # nopep8
                # Treat this as a FailedUploadError
                logger.error('upload error in swift put_object operation - %s', str(e))
                raise FailedUploadError(str(e), e)
            elif 'Unauthorized.' in str(e):
                # Swiftclient catches keystone auth errors at
                # https://github.com/openstack/python-swiftclient/blob/master/swiftclient/client.py#L536 # nopep8
                # Parse the message since they don't bubble the exception or
                # provide more information
                logger.warning('auth error in swift operation - %s', str(e))
                raise AuthenticationError(str(e), e)
            else:
                logger.error('unexpected swift error - %s', str(e))
                raise SwiftError(str(e), e)

    return wrapper


def _retry_on_cached_auth_err(func):
    """Retry a function with cleared auth credentials on AuthenticationError"""
    @wraps(func)
    def wrapper(*args, **kwargs):
        try:
            return func(*args, **kwargs)
        except AuthenticationError:
            logger.info('auth failed, retrying with cleared auth cache')
            _clear_cached_auth_credentials()
            return func(*args, **kwargs)
    return wrapper


def _delegate_to_buffer(attr_name, valid_modes=None):
    "Factory function that delegates file-like properties to underlying buffer"
    def wrapper(self, *args, **kwargs):
        if self.closed:
            raise ValueError('I/O operation on closed file')
        if valid_modes and self.mode not in valid_modes:
            raise TypeError('SwiftFile must be in modes %s to %r' %
                            (valid_modes, attr_name))
        func = getattr(self._buffer, attr_name)
        return func(*args, **kwargs)
    wrapper.__name__ = attr_name
    wrapper.__doc__ = getattr(cStringIO.StringIO(), attr_name).__doc__
    return wrapper


def _with_trailing_slash(p):
    "Returns a path with a single trailing slash or None if not a path"
    if not p:
        return p
    return type(p)(p.rstrip('/') + '/')


def file_name_to_object_name(p):
    """Given a file path, consruct its object name.

    Any relative or absolute directory markers at the beginning of
    the path will be stripped, for example::

        ../../my_file -> my_file
        ./my_dir -> my_dir
        .hidden_dir/file -> .hidden_dir/file
        /absolute_dir -> absolute_dir

    Note that windows paths will have their back slashes changed to
    forward slashes::

        C:\\my\\windows\\file -> my/windows/file

    Args:
        p (str): The input path

    Returns:
        PosixPath: The object name. An empty path will be returned in
            the case of the input path only consisting of absolute
            or relative directory markers (i.e. '/' -> '', './' -> '')
    """
    os_sep = os.path.sep
    p_parts = Path(p).expand().splitdrive()[1].split(os_sep)
    obj_start = next((i for i, part in enumerate(p_parts) if part not in ('', '..', '.')), None)
    parts_class = SwiftPath.parts_class
    return parts_class('') if obj_start is None else parts_class('/'.join(p_parts[obj_start:]))


def _generate_and_save_data_manifest(manifest_dir, data_manifest_contents):
    """Generates a data manifest for a given directory and saves it.

    Args:
        manifest_dir (str): The directory in which the manifest will be saved
        data_manifest_contents (List[str]): The list of all objects that will
            be part of the manifest.
    """
    manifest_file_name = Path(manifest_dir) / DATA_MANIFEST_FILE_NAME
    with storage_utils.open(manifest_file_name, 'w') as out_file:
        contents = '\n'.join(data_manifest_contents) + '\n'
        out_file.write(contents)


def _get_data_manifest_contents(manifest_dir):
    """Reads the manifest file and returns a set of expected files"""
    manifest = manifest_dir / DATA_MANIFEST_FILE_NAME
    with storage_utils.open(manifest, 'r') as manifest_file:
        return [
            f.strip() for f in manifest_file.readlines() if f.strip()
        ]


def _validate_manifest_upload(expected_objs, upload_results):
    """
    Given a list of expected object names and a list of dictionaries of
    `SwiftPath.upload` results, verify that all expected objects are in
    the upload results.
    """
    uploaded_objs = {
        r['object']
        for r in upload_results
        if r['success'] and r['action'] in ('upload_object', 'create_dir_marker')
    }
    return set(expected_objs).issubset(uploaded_objs)


def _validate_manifest_download(expected_objs, download_results):
    """
    Given a list of expected object names and a list of dictionaries of
    `SwiftPath.download` results, verify that all expected objects are in
    the download results.
    """
    downloaded_objs = {
        r['object']
        for r in download_results
        if r['success'] and r['action'] in ('download_object',)
    }
    return set(expected_objs).issubset(downloaded_objs)


def _validate_manifest_list(expected_objs, list_results):
    """
    Given a list of expected object names and `SwiftPath.list` results,
    verify all expected objects are in the listed results
    """
    listed_objs = {r.resource for r in list_results}
    return set(expected_objs).issubset(listed_objs)


def join_conditions(*conditions):
    def wrapper(results):
        return all(f(results) for f in conditions)
    return wrapper


class SwiftDownloadLogger(utils.BaseProgressLogger):
    def __init__(self):
        super(SwiftDownloadLogger, self).__init__(progress_logger)
        self.downloaded_bytes = 0

    def update_progress(self, result):
        self.downloaded_bytes += result.get('read_length', 0)

    def get_start_message(self):
        return 'starting download'

    def get_finish_message(self):
        return 'download complete - %s' % self.get_progress_message()

    def get_progress_message(self):
        elapsed_time = self.get_elapsed_time()
        formatted_elapsed_time = self.format_time(elapsed_time)
        mb = self.downloaded_bytes / (1024 * 1024.0)
        mb_s = mb / elapsed_time.total_seconds()
        return (
            'objects downloaded - %s,'
            ' time elapsed - %s,'
            ' MB downloaded - %0.2f,'
            ' MB/s - %0.2f'
        ) % (self.num_results, formatted_elapsed_time, mb, mb_s)


class SwiftUploadLogger(utils.BaseProgressLogger):
    def __init__(self, total_upload_objects, upload_object_sizes):
        super(SwiftUploadLogger, self).__init__(progress_logger)
        self.total_upload_objects = total_upload_objects
        self.upload_object_sizes = upload_object_sizes
        self.uploaded_bytes = 0

    def update_progress(self, result):
        self.uploaded_bytes += self.upload_object_sizes.get(result['path'], 0)

    def add_result(self, result):
        if result.get('action', None) in ('upload_object', 'create_dir_marker'):
            super(SwiftUploadLogger, self).add_result(result)

    def get_start_message(self):
        return 'starting upload of %s objects' % self.total_upload_objects

    def get_finish_message(self):
        return 'upload complete - %s' % self.get_progress_message()

    def get_progress_message(self):
        elapsed_time = self.get_elapsed_time()
        formatted_elapsed_time = self.format_time(elapsed_time)
        mb = self.uploaded_bytes / (1024 * 1024.0)
        mb_s = mb / elapsed_time.total_seconds()
        return (
            'objects uploaded - %s/%s,'
            ' time elapsed - %s,'
            ' MB downloaded - %0.2f,'
            ' MB/s - %0.2f'
        ) % (self.num_results, self.total_upload_objects, formatted_elapsed_time, mb, mb_s)


class SwiftFile(object):
    """Provides methods for reading and writing swift objects returned by
    `SwiftPath.open`.

    Objects are retrieved from `SwiftPath.open`. For example::

        obj = path('swift://tenant/container/object').open(mode='r')
        contents = obj.read()

    The above opens an object and reads its contents. To write to an
    object::

        obj = path('swift://tenant/container/object').open(mode='w')
        obj.write('hello ')
        obj.write('world')
        obj.close()

    Note that the writes will not be commited until the object has been
    closed. It is recommended to use `SwiftPath.open` as a context manager
    to avoid forgetting to close the resource::

        with path('swift://tenant/container/object').open(mode='r') as obj:
            obj.write('Hello world!')

    One can modify which parameters are use for swift upload when writing
    by passing them to ``open`` like so::

        with path('..').open(mode='r', swift_upload_options={'use_slo': True}) as obj:
            obj.write('Hello world!')

    In the above, `SwiftPath.upload` will be passed ``use_slo=False`` when
    the upload happens
    """
    closed = False
    _READ_MODES = ('r', 'rb')
    _WRITE_MODES = ('w', 'wb')
    _VALID_MODES = _READ_MODES + _WRITE_MODES

    def __init__(self, swift_path, mode='r', **swift_upload_kwargs):
        """Initializes a swift object

        Args:
            swift_path (SwiftPath): The path that represents an individual
                object
            mode (str): The mode of the resource. Can be "r" and "rb" for
                reading the resource and "w" and "wb" for writing the
                resource.
            **swift_upload_kwargs: The arguments that will be passed to
                `SwiftPath.upload` if writes occur on the object
        """
        if mode not in self._VALID_MODES:
            raise ValueError('invalid mode for swift file: %r' % mode)
        self._swift_path = swift_path
        self.mode = mode
        self._swift_upload_kwargs = swift_upload_kwargs

    def __enter__(self):
        if self.closed:
            raise ValueError('I/O operation on closed file.')
        return self

    def __exit__(self, type, value, traceback):
        self.close()

    @cached_property
    def _buffer(self):
        "Cached buffer of data read from or to be written to Object Storage"
        if self.mode in ('r', 'rb'):
            return cStringIO.StringIO(self._swift_path._read_object())
        elif self.mode in ('w', 'wb'):
            return cStringIO.StringIO()
        else:
            raise ValueError('cannot obtain buffer in mode: %r' % self.mode)

    seek = _delegate_to_buffer('seek', valid_modes=_VALID_MODES)
    tell = _delegate_to_buffer('tell', valid_modes=_VALID_MODES)

    read = _delegate_to_buffer('read', valid_modes=_READ_MODES)
    readlines = _delegate_to_buffer('readlines', valid_modes=_READ_MODES)
    readline = _delegate_to_buffer('readline', valid_modes=_READ_MODES)

    write = _delegate_to_buffer('write', valid_modes=_WRITE_MODES)
    writelines = _delegate_to_buffer('writelines', valid_modes=_WRITE_MODES)
    truncate = _delegate_to_buffer('truncate', valid_modes=_WRITE_MODES)

    @property
    def name(self):
        return self._swift_path

    def close(self):
        if self.mode in self._WRITE_MODES:
            self.flush()
        self._buffer.close()
        self.closed = True
        del self.__dict__['_buffer']

    def flush(self):
        """Flushes the write buffer to swift (if it exists)"""
        if self.mode not in self._WRITE_MODES:
            raise TypeError("SwiftFile must be in modes %s to 'flush'" %
                            (self._WRITE_MODES,))
        if self._buffer.tell():
            self._swift_path.write_object(self._buffer.getvalue(),
                                          **self._swift_upload_kwargs)


class SwiftPath(Path):
    """
    Provides the ability to manipulate and access resources on swift
    with a similar interface to the path library.
    """
    swift_drive = 'swift://'
    path_module = posixpath
    # Parts of a swift path are returned using this class
    parts_class = PosixPath

    def __init__(self, swift):
        """Validates swift path is in the proper format.

        Args:
            swift (str): A path that matches the format of
                "swift://{tenant_name}/{container_name}/{rest_of_path}".
                The "swift://" prefix is required in the path.
        """
        if not hasattr(swift, 'startswith') or not swift.startswith(self.swift_drive):
            raise ValueError('path must have %s (got %r)' % (self.swift_drive, swift))
        return super(SwiftPath, self).__init__(swift)

    def __repr__(self):
        return '%s("%s")' % (type(self).__name__, self)

    def is_ambiguous(self):
        """Returns true if it cannot be determined if the path is a
        file or directory
        """
        return not self.endswith('/') and not self.ext

    def is_segment_container(self):
        """True if this path is a segment container"""
        container = self.container
        if not self.resource and container:
            return container.startswith('.segments_') or container.endswith('_segments')
        else:
            return False

    @property
    def name(self):
        """The name of the path, mimicking path.py's name property"""
        return self.parts_class(super(SwiftPath, self).name)

    @property
    def parent(self):
        """The parent of the path, mimicking path.py's parent property"""
        return self.path_class(super(SwiftPath, self).parent)

    def _get_parts(self):
        """Returns the path parts (excluding swift://) as a list of strings."""
        if len(self) > len(self.swift_drive):
            return self[len(self.swift_drive):].split('/')
        else:
            return []

    @property
    def tenant(self):
        """Returns the tenant name from the path or return None"""
        parts = self._get_parts()
        return parts[0] if len(parts) > 0 and parts[0] else None

    @property
    def container(self):
        """Returns the container name from the path or None."""
        parts = self._get_parts()
        return parts[1] if len(parts) > 1 and parts[1] else None

    @property
    def resource(self):
        """Returns the resource as a ``PosixPath`` object or None.

        A resource can be a single object or a prefix to objects.
        Note that it's important to keep the trailing slash in a resource
        name for prefix queries.
        """
        parts = self._get_parts()
        joined_resource = '/'.join(parts[2:]) if len(parts) > 2 else None

        return self.parts_class(joined_resource) if joined_resource else None

    def _get_swift_connection_options(self, **options):
        """Returns options for constructing ``SwiftService`` and
        ``Connection`` objects.

        Args:
            options: Additional options that are directly passed
                into connection options.

        Raises:
            ConfigurationError: The needed swift environment variables
                aren't set.
        """
        global username, password, auth_url

        if not username or not password or not auth_url:
            raise ConfigurationError((
                'OS_AUTH_URL, OS_USERNAME, and OS_PASSWORD environment vars '
                'must be set for swift authentication. The username, password '
                'and auth_url settings variables may also be set with update_settings.'
            ))

        # Set additional options on top of what was passed in
        options['os_tenant_name'] = self.tenant
        options['os_auth_url'] = auth_url
        options['os_username'] = username
        options['os_password'] = password
        options.update(**_get_or_create_auth_credentials(self.tenant))

        # Merge options with global and local ones
        options = dict(swift_service._default_global_options,
                       **dict(swift_service._default_local_options,
                              **options))
        swift_service.process_options(options)
        return options

    def _get_swift_service(self, **options):
        """Initialize a swift service based on the path.

        Uses the tenant name of the path and an auth url to instantiate
        the swift service. The ``OS_AUTH_URL`` environment variable is used
        as the authentication url if set, otherwise the default auth
        url setting is used.

        Args:
            options: Additional options that are directly passed
                into swift service creation.

        Returns:
            swiftclient.service.SwiftService: The service instance.
        """
        conn_opts = self._get_swift_connection_options(**options)
        return swift_service.SwiftService(conn_opts)

    def _get_swift_connection(self, **options):
        """Initialize a swift client connection based on the path.

        The python-swiftclient package offers a couple ways to access data,
        with a raw Connection object being a lower-level interface to swift.
        For cases like reading individual objects, a raw Connection object
        is easier to utilize.

        Args:
            options: Additional options that are directly passed
                into swift connection creation.

        Returns:
            swiftclient.client.Connection: The connection instance.
        """
        conn_opts = self._get_swift_connection_options(**options)
        return swift_service.get_conn(conn_opts)

    @_retry_on_cached_auth_err
    @_propagate_swift_exceptions
    def _swift_connection_call(self, method_name, *args, **kwargs):
        """Instantiates a ``Connection`` object and runs ``method_name``."""
        connection = self._get_swift_connection()
        method = getattr(connection, method_name)
        return method(*args, **kwargs)

    @_retry_on_cached_auth_err
    @_propagate_swift_exceptions
    def _swift_service_call(self, method_name, *args, **kwargs):
        """Instantiates a ``SwiftService`` object and runs ``method_name``."""
        method_options = copy.copy(kwargs)
        service_options = method_options.pop('_service_options', {})
        service_progress_logger = method_options.pop('_progress_logger', None)
        service = self._get_swift_service(**service_options)
        method = getattr(service, method_name)
        results_iter = method(*args, **method_options)

        results_iter = [results_iter] if isinstance(results_iter, dict) else results_iter

        results = []
        for r in results_iter:
            if 'error' in r:
                http_status = getattr(r['error'], 'http_status', None)
                if not http_status or http_status >= 400:
                    raise r['error']
            results.append(r)
            if service_progress_logger:
                service_progress_logger.add_result(r)

        return results

    @_swift_retry(exceptions=(NotFoundError, UnavailableError))
    def _read_object(self):
        """Reads an individual object.

        This method retries `num_retries` times if swift is unavailable or if
        the object is not found. View
        `module-level documentation <swiftretry>` for more
        information about configuring retry logic at the module or method
        level.
        """
        headers, content = self._swift_connection_call('get_object',
                                                       self.container,
                                                       self.resource)
        return content

    def temp_url(self, lifetime=300, method='GET', inline=True, filename=None):
        """Obtains a temporary URL to an object.

        Args:
            lifetime (int): The time (in seconds) the temporary
                URL will be valid
            method (str): The HTTP method that can be used on
                the temporary URL
            inline (bool, default True): If False, URL will have a
                Content-Disposition header that causes browser to download as
                attachment.
            filename (str, optional): A urlencoded filename to use for
                attachment, otherwise defaults to object name
        """
        global temp_url_key, auth_url

        if not self.resource:
            raise ValueError('can only create temporary URL on object')
        if not temp_url_key:
            raise ValueError(
                'a temporary url key must be set with update_settings(temp_url_key=<KEY> '
                'or by setting the OS_TEMP_URL_KEY environment variable')
        if not auth_url:
            raise ValueError(
                'an auth url must be set with update_settings(auth_url=<AUTH_URL> '
                'or by setting the OS_AUTH_URL environment variable')

        obj_path = '/v1/%s' % self[len(self.swift_drive):]
        obj_url = generate_temp_url(obj_path, lifetime, temp_url_key, method)
        obj_url_parts = urlparse.urlparse(obj_url)
        query = obj_url_parts.query.split('&')
        if inline:
            query.append('inline')
        if filename:
            query.append('filename=%s' % filename)

        auth_url_parts = urlparse.urlparse(auth_url)
        return urlparse.urlunparse((auth_url_parts.scheme,
                                    auth_url_parts.netloc,
                                    obj_url_parts.path,
                                    auth_url_parts.params,
                                    '&'.join(query),
                                    auth_url_parts.fragment))

    def write_object(self, content, **swift_upload_args):
        """Writes an individual object.

        Note that this method writes the provided content to a temporary
        file before uploading. This allows us to reuse code from swift's
        uploader (static large object support, etc.).

        For information about the retry logic of this method, view
        `SwiftPath.upload`.

        Args:
            content (str): The content of the object
            **swift_upload_args: Keyword arguments to pass to
                `SwiftPath.upload`
        """
        with tempfile.NamedTemporaryFile() as fp:
            fp.write(content)
            fp.flush()
            suo = SwiftUploadObject(fp.name, object_name=self.resource)
            return self.upload([suo], **swift_upload_args)

    def open(self, mode='r', swift_upload_options=None):
        """Opens a `SwiftFile` that can be read or written to.

        For examples of reading and writing opened objects, view
        `SwiftFile`.

        Args:
            mode (str): The mode of object IO. Currently supports reading
                ("r" or "rb") and writing ("w", "wb")
            swift_upload_options (dict): A dictionary of arguments that will be
                passed as keyword args to `SwiftPath.upload` if any writes
                occur on the opened resource.

        Returns:
            SwiftFile: The swift object.

        Raises:
            SwiftError: A swift client error occurred.
        """
        swift_upload_options = swift_upload_options or {}
        return SwiftFile(self, mode=mode, **swift_upload_options)

    @_swift_retry(exceptions=(ConditionNotMetError, UnavailableError))
    def list(self,
             starts_with=None,
             limit=None,
             condition=None,
             use_manifest=False,
             # intentionally not documented
             list_as_dir=False,
             ignore_segment_containers=True):
        """List contents using the resource of the path as a prefix.

        This method retries `num_retries` times if swift is unavailable
        or if the number of objects returned does not match the
        ``condition`` condition. View
        `module-level documentation <swiftretry>` for more
        information about configuring retry logic at the module or method
        level.

        Args:
            starts_with (str): Allows for an additional search path to
                be appended to the resource of the swift path. Note that the
                current resource path is treated as a directory
            limit (int): Limit the amount of results returned
            condition (function(results) -> bool): The method will only return
                when the results matches the condition.
            use_manifest (bool): Perform the list and use the data manfest file to validate
                the list.

        Returns:
            List[SwiftPath]: Every path in the listing.

        Raises:
            SwiftError: A swift client error occurred.
            ConditionNotMetError: Results were returned, but they did not
                meet the condition.
        """
        tenant = self.tenant
        prefix = self.resource
        full_listing = limit is None
        _validate_condition(condition)

        if use_manifest:
            object_names = _get_data_manifest_contents(self)
            manifest_cond = partial(_validate_manifest_list, object_names)
            condition = join_conditions(condition, manifest_cond) if condition else manifest_cond

        # When starts_with is provided, treat the resource as a
        # directory that has the starts_with parameter after it. This allows
        # the user to specify a path like tenant/container/mydir
        # and do an additional glob on a directory-like structure
        if starts_with:
            prefix = prefix / starts_with if prefix else starts_with

        list_kwargs = {
            'full_listing': full_listing,
            'limit': limit,
            'prefix': prefix
        }
        if self.container and list_as_dir:
            # Swift doesn't allow a delimeter for tenant-level listing,
            # however, this isn't a problem for list_as_dir since a tenant
            # will only have containers
            list_kwargs['delimiter'] = '/'

            # Ensure that the prefix has a '/' at the end of it for listdir
            list_kwargs['prefix'] = _with_trailing_slash(list_kwargs['prefix'])

        if self.container:
            results = self._swift_connection_call('get_container',
                                                  self.container,
                                                  **list_kwargs)
        else:
            results = self._swift_connection_call('get_account',
                                                  **list_kwargs)

        path_pre = SwiftPath('%s%s' % (self.swift_drive, tenant)) / (self.container or '')
        paths = list({
            path_pre / (r.get('name') or r['subdir'].rstrip('/'))
            for r in results[1]
        })

        if ignore_segment_containers:
            paths = [p for p in paths if not p.is_segment_container()]

        _check_condition(condition, paths)
        return paths

    def listdir(self, ignore_segment_containers=True):
        """Lists the path as a dir, returning top-level directories and files

        For information about retry logic on this method, see
        `SwiftPath.list`
        """
        return self.list(list_as_dir=True, ignore_segment_containers=ignore_segment_containers)

    @_swift_retry(exceptions=(ConditionNotMetError, UnavailableError))
    def glob(self, pattern, condition=None):
        """Globs all objects in the path with the pattern.

        This glob is only compatible with patterns that end in * because of
        swift's inability to do searches other than prefix queries.

        Note that this method assumes the current resource is a directory path
        and treats it as such. For example, if the user has a swift path of
        swift://tenant/container/my_dir (without the trailing slash), this
        method will perform a swift query with a prefix of mydir/pattern.

        This method retries `num_retries` times if swift is unavailable or if
        the number of globbed patterns does not match the ``condition``
        condition. View `module-level documentation <swiftretry>`
        for more information about configuring retry logic at the module or
        method level.

        Args:
            pattern (str): The pattern to match. The pattern can only have
                up to one '*' at the end.
            condition (function(results) -> bool): The method will only return
                when the number of results matches the condition.

        Returns:
            List[SwiftPath]: Every matching path.

        Raises:
            SwiftError: A swift client error occurred.
            ConditionNotMetError: Results were returned, but they did not
                meet the condition.
        """
        if pattern.count('*') > 1:
            raise ValueError('multiple pattern globs not supported')
        if '*' in pattern and not pattern.endswith('*'):
            raise ValueError('only prefix queries are supported')
        _validate_condition(condition)

        paths = self.list(starts_with=pattern.replace('*', ''), num_retries=0)

        _check_condition(condition, paths)
        return paths

    @_swift_retry(exceptions=UnavailableError)
    def first(self):
        """Returns the first result from the list results of the path

        See `module-level retry <swiftretry>` documentation for more.

        Raises:
            SwiftError: A swift client error occurred.
        """
        results = self.list(limit=1, num_retries=0)
        return results[0] if results else None

    @_swift_retry(exceptions=UnavailableError)
    def exists(self):
        """Checks existence of the path.

        Returns True if the path exists, False otherwise.

        See `module-level retry <swiftretry>` documentation for more.

        Returns:
            bool: True if the path exists, False otherwise.

        Raises:
            SwiftError: A non-404 swift client error occurred.
        """
        try:
            # first see if there is a specific corresponding object
            self.stat(num_retries=0)
            return True
        except NotFoundError:
            pass
        try:
            # otherwise we could be a directory, so try to grab first
            # file/subfolder
            return bool(_with_trailing_slash(self).first(num_retries=0))
        except NotFoundError:
            return False

    @_swift_retry(exceptions=(UnavailableError))
    def _download_object(self, out_file):
        """Downloads a single object to an output file.

        This method retries ``num_retries`` times if swift is unavailable.
        View module-level documentation for more information about configuring
        retry logic at the module or method level.

        Args:
            out_file (str): The output file

        Raises:
            ValueError: This method was called on a path that has no
                container or object
        """
        if not self.resource:
            raise ValueError('can only call download_object on object path')

        self._swift_service_call('download',
                                 container=self.container,
                                 objects=[self.resource],
                                 options={'out_file': out_file})

    @_swift_retry(exceptions=(UnavailableError))
    def download_objects(self,
                         dest,
                         objects,
                         object_threads=10,
                         container_threads=10,
                         skip_identical=False,
                         shuffle=True):
        """Downloads a list of objects to a destination folder.

        Note that this method takes a list of complete relative or absolute
        paths to objects (in contrast to taking a prefix). If any object
        does not exist, the call will fail with partially downloaded objects
        residing in the destination path.

        This method retries ``num_retries`` times if swift is unavailable.
        View `module-level documentation <swiftretry>` for more information
        about configuring retry logic at the module or method level.

        Args:
            dest (str): The destination folder to download to. The directory
                will be created if it doesnt exist.
            objects (List[str|PosixPath|SwiftPath]): The list of objects to
                download. The objects can paths relative to the download path
                or absolute swift paths. Any absolute swift path must be
                children of the download path
            object_threads (int, default 10): The amount of threads to use for downloading
                objects.
            container_threads (int, default 10): The amount of threads to use for
                downloading containers.
            skip_identical (bool, default False): Skip downloading files that are identical
                on both sides. Note this incurs reading the contents of all pre-existing local
                files.
            shuffle (bool, default True): When downloading a complete container,
                download order is randomised in order to reduce the load on individual drives
                when doing threaded downloads. Disable this option to submit download jobs to
                the thread pool in the order they are listed in the object store.

        Returns:
            dict: A mapping of all requested ``objs`` to their location on
                disk

        Raises:
            ValueError: This method was called on a path that has no
                container

        Examples:

            To download a objects to a ``dest/folder`` destination::

                from storage_utils import path
                p = path('swift://tenant/container/dir/')
                results = p.download_objects('dest/folder', ['subdir/f1.txt',
                                                             'subdir/f2.txt'])
                print results
                {
                    'subdir/f1.txt': 'dest/folder/subdir/f1.txt',
                    'subdir/f2.txt': 'dest/folder/subdir/f2.txt'
                }

            To download full swift paths relative to a download path::

                from storage_utils import path
                p = path('swift://tenant/container/dir/')
                results = p.download_objects('dest/folder', [
                    'swift://tenant/container/dir/subdir/f1.txt',
                    'swift://tenant/container/dir/subdir/f2.txt'
                ])
                print results
                {
                    'swift://tenant/container/dir/subdir/f1.txt': 'dest/folder/subdir/f1.txt',
                    'swift://tenant/container/dir/subdir/f2.txt': 'dest/folder/subdir/f2.txt'
                }
        """
        if not self.container:
            raise ValueError('cannot call download_objects on tenant with no container')

        # Convert requested download objects to full object paths
        obj_base = self.resource or PosixPath('')
        objs_to_download = {
            obj: SwiftPath(obj).resource if is_swift_path(obj) else obj_base / obj
            for obj in objects
        }

        for obj in objs_to_download:
            if is_swift_path(obj) and not obj.startswith(_with_trailing_slash(self)):
                raise ValueError(
                    '"%s" must be child of download path "%s"' % (obj, self))

        service_options = {
            'object_dd_threads': object_threads,
            'container_threads': container_threads
        }
        download_options = {
            'prefix': _with_trailing_slash(self.resource),
            'out_directory': dest,
            'remove_prefix': True,
            'skip_identical': skip_identical,
            'shuffle': shuffle
        }
        results = self._swift_service_call('download',
                                           _service_options=service_options,
                                           container=self.container,
                                           objects=objs_to_download.values(),
                                           options=download_options)
        results = {r['object']: r['path'] for r in results}

        # Return results mapped back to their input name
        return {obj: results[objs_to_download[obj]] for obj in objects}

    @_swift_retry(exceptions=(ConditionNotMetError, UnavailableError))
    def download(self,
                 dest,
                 object_threads=10,
                 container_threads=10,
                 skip_identical=False,
                 shuffle=True,
                 condition=None,
                 use_manifest=False):
        """Downloads a directory to a destination.

        This method retries `num_retries` times if swift is unavailable or if
        the returned download result does not match the ``condition``
        condition. View `module-level documentation <storage_utils.swift>`
        for more information about configuring retry logic at the module or
        method level.

        Note that the destintation directory will be created automatically if
        it doesn't exist.

        Args:
            dest (str): The destination directory to download results to.
                The directory will be created if it doesn't exist.
            object_threads (int): The amount of threads to use for downloading
                objects.
            container_threads (int): The amount of threads to use for
                downloading containers.
            skip_identical (bool, default False): Skip downloading files that are identical
                on both sides. Note this incurs reading the contents of all pre-existing local
                files.
            shuffle (bool, default True): When downloading a complete container,
                download order is randomised in order to reduce the load on individual drives
                when doing threaded downloads. Disable this option to submit download jobs to
                the thread pool in the order they are listed in the object store.
            condition (function(results) -> bool): The method will only return
                when the results of download matches the condition. In the event of the
                condition never matching after retries, partially downloaded
                results will not be deleted. Note that users are not expected to write
                conditions for download without an understanding of the structure of the results.
            use_manifest (bool): Perform the download and use the data manfest file to validate
                the download.

        Raises:
            SwiftError: A swift client error occurred.
            ConditionNotMetError: Results were returned, but they did not
                meet the condition.

        Returns:
            List[dict]: A list of every operation performed in the download by the
                underlying swift client
        """
        if not self.container:
            raise ValueError('cannot call download on tenant with no container')
        _validate_condition(condition)

        if use_manifest:
            # Do a full list with the manifest before the download. This will retry until
            # all results in the manifest can be listed, which helps ensure the download
            # can be performed without having to be retried
            self.list(use_manifest=True)
            object_names = _get_data_manifest_contents(self)
            manifest_cond = partial(_validate_manifest_download, object_names)
            condition = join_conditions(condition, manifest_cond) if condition else manifest_cond

        service_options = {
            'object_dd_threads': object_threads,
            'container_threads': container_threads
        }
        download_options = {
            'prefix': _with_trailing_slash(self.resource),
            'out_directory': dest,
            'remove_prefix': True,
            'skip_identical': skip_identical,
            'shuffle': shuffle
        }
        with SwiftDownloadLogger() as dl:
            results = self._swift_service_call('download',
                                               self.container,
                                               options=download_options,
                                               _progress_logger=dl,
                                               _service_options=service_options)

        _check_condition(condition, results)
        return results

    @_swift_retry(exceptions=(ConditionNotMetError, UnavailableError))
    def upload(self,
               to_upload,
               segment_size=DEFAULT_SEGMENT_SIZE,
               object_threads=10,
               segment_threads=10,
               use_slo=True,
               leave_segments=False,
               changed=False,
               skip_identical=False,
               checksum=True,
               condition=None,
               use_manifest=False):
        """Uploads a list of files and directories to swift.

        This method retries `num_retries` times if swift is unavailable or if
        the returned upload result does not match the ``condition``
        condition. View `module-level documentation <storage_utils.swift>`
        for more information about configuring retry logic at the module or
        method level.

        For example::

            with path('/path/to/upload/dir'):
                path('swift://tenant/container').upload(['.'])

        Notes:

            - This method upload on paths relative to the current
              directory. In order to load files relative to a target directory,
              use path as a context manager to change the directory.

            - When large files are split into segments, they are uploaded
              to a segment container named .segments_${container_name}

        Args:
            to_upload (list): A list of file names, directory names, or
                `SwiftUploadObject` objects to upload.
            object_threads (int, default 10): The number of threads to use when uploading
                full objects.
            segment_threads (int, default 10): The number of threads to use when uploading
                object segments.
            segment_size (int|str, default 1GB): Upload files in segments no larger than
                <segment_size> (in bytes) and then create a "manifest" file
                that will download all the segments as if it were the original
                file. Sizes may also be expressed as bytes with the B suffix,
                kilobytes with the K suffix, megabytes with the M suffix or
                gigabytes with the G suffix.'
            use_slo (bool, default True): When used in conjunction with segment_size, it
                will create a Static Large Object instead of the default
                Dynamic Large Object.
            leave_segments (bool, default False): Indicates that you want the older segments
                of manifest objects left alone (in the case of overwrites).
            changed (bool, default False): Upload only files that have changed since last
                upload.
            skip_identical (bool, default False): Skip uploading files that are identical
                on both sides. Note this incurs reading the contents of all pre-existing local
                files.
            checksum (bool, default True): Peform checksum validation of upload.
            condition (function(results) -> bool): The method will only return
                when the results of upload matches the condition. In the event of the
                condition never matching after retries, partially uploaded
                results will not be deleted. Note that users are not expected to write
                conditions for upload without an understanding of the structure of the results.
            use_manifest (bool): Generate a data manifest and validate the upload results
                are in the manifest.

        Raises:
            SwiftError: A swift client error occurred.
            ConditionNotMetError: The ``condition`` argument did not pass after ``num_retries``
                or the ``use_manifest`` option was turned on and the upload results could not
                be verified. Partially uploaded results are not deleted.

        Returns:
            List[dict]: A list of every operation performed in the upload by the
                underlying swift client
        """
        if not self.container:
            raise ValueError('must specify container when uploading')
        if use_manifest and not (len(to_upload) == 1 and os.path.isdir(to_upload[0])):
            raise ValueError('can only upload one directory with use_manifest=True')
        _validate_condition(condition)

        swift_upload_objects = [
            name for name in to_upload
            if isinstance(name, SwiftUploadObject)
        ]
        all_files_to_upload = utils.walk_files_and_dirs([
            name for name in to_upload
            if not isinstance(name, SwiftUploadObject)
        ])

        # Convert everything to swift upload objects and prepend the relative
        # resource directory to uploaded results. Ignore the manifest file in the case of
        # since it will be uploaded individually
        manifest_file_name = Path(to_upload[0]) / DATA_MANIFEST_FILE_NAME if use_manifest else None
        resource_base = _with_trailing_slash(self.resource) or PosixPath('')
        swift_upload_objects.extend([
            SwiftUploadObject(f, object_name=resource_base / file_name_to_object_name(f))
            for f in all_files_to_upload if f != manifest_file_name
        ])

        if use_manifest:
            # Generate the data manifest and save it remotely
            object_names = [o.object_name for o in swift_upload_objects]
            _generate_and_save_data_manifest(to_upload[0], object_names)
<<<<<<< HEAD
            self.upload([manifest_file_name])
=======
            manifest_obj_name = resource_base / file_name_to_object_name(manifest_file_name)
            manifest_obj = SwiftUploadObject(manifest_file_name, object_name=manifest_obj_name)
            print 'manifest obj', manifest_obj.object_name
            self._swift_service_call('upload', self.container, [manifest_obj])
>>>>>>> d2f597b7

            # Make a condition for validating the upload
            manifest_cond = partial(_validate_manifest_upload, object_names)
            condition = join_conditions(condition, manifest_cond) if condition else manifest_cond

        service_options = {
            'object_uu_threads': object_threads,
            'segment_threads': segment_threads
        }
        upload_options = {
            'segment_size': segment_size,
            'use_slo': use_slo,
            'segment_container': '.segments_%s' % self.container,
            'leave_segments': leave_segments,
            'changed': changed,
            'skip_identical': skip_identical,
            'checksum': checksum
        }
        with SwiftUploadLogger(len(swift_upload_objects), all_files_to_upload) as ul:
            results = self._swift_service_call('upload',
                                               self.container,
                                               swift_upload_objects,
                                               options=upload_options,
                                               _progress_logger=ul,
                                               _service_options=service_options)

        _check_condition(condition, results)
        return results

    @_swift_retry(exceptions=UnavailableError)
    def remove(self):
        """Removes a single object.

        This method retries `num_retries` times if swift is unavailable.
        View `module-level documentation <swiftretry>` for more
        information about configuring retry logic at the module or method
        level.

        Raises:
            ValueError: The path is invalid.
            SwiftError: A swift client error occurred.
        """
        if not self.container or not self.resource:
            raise ValueError('path must contain a container and resource to '
                             'remove')

        return self._swift_service_call('delete',
                                        self.container,
                                        [self.resource])

    @_swift_retry(exceptions=(UnavailableError, ConflictError, ConditionNotMetError))
    def rmtree(self, object_threads=10):
        """Removes a resource and all of its contents.

        This method retries `num_retries` times if swift is unavailable.
        View `module-level documentation <storage_utils.swift>` for more
        information about configuring retry logic at the module or method
        level.

        Note that when removing a container, the associated segment container
        will also be removed if it exists. So, if one removes
        ``swift://tenant/container``, ``swift://tenant/container_segments``
        will also be deleted.

        Note:
            Calling rmtree on a directory marker will delete everything under the
            directory marker but not the marker itself.

        Args:
            object_threads (int, default 10): The number of threads to use when deleting
                objects

        Raises:
            SwiftError: A swift client error occurred.
            ConditionNotMetError: Listing the objects after rmtree returns results,
                indicating something went wrong with the rmtree operation
        """
        if not self.container:
            raise ValueError('swift path must include container for rmtree')

        # Ensure that we treat this path as a dir
        to_delete = _with_trailing_slash(self)

        deleting_segments = 'segments' in self.container
        if deleting_segments:
            logger.warning('performing rmtree with segment container "%s". '
                           'This could cause issues when accessing objects '
                           'referencing those segments. Note that segments '
                           'and segment containers are automatically deleted '
                           'when their associated objects or containers are '
                           'deleted.', self.container)

        service_options = {
            'object_dd_threads': object_threads
        }

        def _ignore_not_found(service_call):
            """Ignores 404 errors when performing a swift service call"""
            def wrapper(*args, **kwargs):
                try:
                    return service_call(*args, **kwargs)
                except NotFoundError:
                    return []
            return wrapper

        if not to_delete.resource:
            results = _ignore_not_found(self._swift_service_call)('delete',
                                                                  to_delete.container,
                                                                  _service_options=service_options)
            # Try to delete a segment container since swift client does not
            # do this automatically
            if not deleting_segments:
                segment_containers = ('%s_segments' % to_delete.container,
                                      '.segments_%s' % to_delete.container)
                for segment_container in segment_containers:
                    _ignore_not_found(self._swift_service_call)('delete',
                                                                segment_container,
                                                                _service_options=service_options)
        else:
            objs_to_delete = [p.resource for p in to_delete.list()]
            results = _ignore_not_found(self._swift_service_call)('delete',
                                                                  self.container,
                                                                  objs_to_delete,
                                                                  _service_options=service_options)

        # Verify that all objects have been deleted before returning. Otherwise try deleting again
        _ignore_not_found(to_delete.list)(condition=lambda results: len(results) == 0,
                                          num_retries=0)

        return results

    @_swift_retry(exceptions=UnavailableError)
    def stat(self):
        """Performs a stat on the path.

        Note that the path can be a tenant, container, or
        object. Using ``stat`` on a directory of objects will
        produce a `NotFoundError`.

        This method retries ``num_retries`` times if swift is unavailable.
        View `module-level documentation <swiftretry>` for more information
        about configuring retry logic at the module or method level.

        The return value is dependent on if the path points to a tenant,
        container, or object.

        For tenants, an example return dictionary is the following::

            {
                'Account': 'AUTH_seq_upload_prod',
                # The number of containers in the tenant
                'Containers': 31,
                # The number of objects in the tenant
                'Objects': '19955615',
                # The total bytes used in the tenant
                'Bytes': '24890576770484',
                'Containers-in-policy-"3xreplica"': '31',
                'Objects-in-policy-"3xreplica"': '19955615',
                'Bytes-in-policy-"3xreplica"': '24890576770484',
                # The tenant ACLs. An empty dict is returned if the user
                # does not have admin privileges on the tenant
                'Account-Access': {
                    'admin': ['swft_labprod_admin'],
                    'read-only': ['seq_upload_rnd','swft_labprod'],
                    'read-write': ['svc_svc_seq']
                }
            }

        For containers, an example return dictionary is the following::

            {
                'Account': 'AUTH_seq_upload_prod',
                'Container': '2016-01',
                # The number of objects in the container
                'Objects': '43868',
                # The size of all objects in the container
                'Bytes': '55841489571',
                # Read and write ACLs for the container
                'Read-ACL': '',
                'Write-ACL': '',
                'Sync-To': '',
                'Sync-Key': ''
            }

        For objects, an example return dictionary is the following::

            {
                'Account': 'AUTH_seq_upload_prod',
                'Container': '2016-01',
                'Object': PosixPath('object.txt'),
                'Content-Type': 'application/octet-stream',
                # The size of the object
                'Content-Length': '112',
                # The last time the object was modified
                'Last-Modified': 'Fri, 15 Jan 2016 05:22:46 GMT',
                # The MD5 checksum of the object. NOTE that if a large
                # object is uploaded in segments that this will be the
                # checksum of the *manifest* file of the object
                'ETag': '87f0b7f04557315e6d1e6db21742d31c',
                'Manifest': None
            }

        Raises:
            NotFoundError: When the tenant, container, or
                object can't be found.
        """
        stat_objects = [self.resource] if self.resource else None
        result = self._swift_service_call('stat',
                                          container=self.container,
                                          objects=stat_objects)[0]

        stat_values = {
            k.replace(' ', '-'): v
            for k, v in result['items']
        }

        if result['action'] == 'stat_account':
            # Load account ACLs
            stat_values['Access-Control'] = json.loads(
                result['headers'].get('x-account-access-control', '{}'))

        return stat_values

    def getsize(self):
        """Returns content-length of object in Swift.

        Note that for containers / tenants, there will be no content-length, in
        which case this function returns 0 (``os.path.getsize`` has no
        contract)"""
        return int(self.stat().get('Content-Length', 0))

    @_swift_retry(exceptions=UnavailableError)
    def post(self, options=None):
        """Post operations on the path.

        This method retries `num_retries` times if swift is unavailable.
        View `module-level documentation <swiftretry>` for more
        information about configuring retry logic at the module or method
        level.

        Args:
            options (dict): A dictionary containing options to override the
                global options specified during the service object creation.
                These options are applied to all post operations performed by
                this call, unless overridden on a per object basis. Possible
                options are given below::

                    {
                        'meta': [],
                        'headers': [],
                        'read_acl': None,   # For containers only
                        'write_acl': None,  # For containers only
                        'sync_to': None,    # For containers only
                        'sync_key': None    # For containers only
                    }

        Raises:
            SwiftError: A swift client error occurred.
        """
        if not self.container or self.resource:
            raise ValueError('post only works on container paths')

        return self._swift_service_call('post',
                                        container=self.container,
                                        options=options)

    def _noop(attr_name):
        def wrapper(self):
            return type(self)(self)
        wrapper.__name__ = attr_name
        wrapper.__doc__ = 'No-op for %r' % attr_name
        return wrapper

    abspath = _noop('abspath')

    def normpath(self):
        "Normalize path following linux conventions (keeps swift:// prefix)"
        normed = posixpath.normpath('/' + str(self)[len(self.swift_drive):])[1:]
        return self.path_class(self.swift_drive + normed)

    realpath = _noop('realpath')
    expanduser = _noop('expanduser')

    def isabs(self):
        return True

    def isdir(self):
        if not self.resource:
            return self.exists()
        try:
            if _with_trailing_slash(self).first():
                return True
        except NotFoundError:
            pass
        try:
            return 'directory' in self.stat().get('Content-Type', '')
        except NotFoundError:
            pass
        return False

    def isfile(self):
        """Checks the object exists & is not a directory sentinel on Swift.
        """
        try:
            return self.resource and 'directory' not in self.stat().get('Content-Type', '')
        except NotFoundError:
            return False

    def islink(self):
        return False

    def ismount(self):
        return True<|MERGE_RESOLUTION|>--- conflicted
+++ resolved
@@ -1435,14 +1435,10 @@
             # Generate the data manifest and save it remotely
             object_names = [o.object_name for o in swift_upload_objects]
             _generate_and_save_data_manifest(to_upload[0], object_names)
-<<<<<<< HEAD
-            self.upload([manifest_file_name])
-=======
             manifest_obj_name = resource_base / file_name_to_object_name(manifest_file_name)
             manifest_obj = SwiftUploadObject(manifest_file_name, object_name=manifest_obj_name)
             print 'manifest obj', manifest_obj.object_name
             self._swift_service_call('upload', self.container, [manifest_obj])
->>>>>>> d2f597b7
 
             # Make a condition for validating the upload
             manifest_cond = partial(_validate_manifest_upload, object_names)
