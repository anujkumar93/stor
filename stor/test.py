--- conflicted
+++ resolved
@@ -211,14 +211,9 @@
         super(DXTestMixin, self).setUp()
         self.cassette = None
         if self.vcr_enabled:
-<<<<<<< HEAD
             self.addCleanup(self.cleanup_cassettes)
-            kwargs = self._get_vcr_kwargs()
-            myvcr = self._get_vcr(**kwargs)
-=======
             myvcr = vcr.VCR(cassette_library_dir=self._get_cassette_library_dir(),
                             filter_headers=['authorization'])
->>>>>>> 357f3850
             cm = myvcr.use_cassette(self._get_cassette_name())
             self.cassette = cm.__enter__()
             self.addCleanup(cm.__exit__, None, None, None)
@@ -227,7 +222,6 @@
             self.addCleanup(patcher.stop)
             patcher.start()
 
-<<<<<<< HEAD
     def cleanup_cassettes(self):
         if self.delete_on_exception:
             if any(sys.exc_info()):
@@ -236,18 +230,6 @@
                 if vcr_path.isfile():
                     vcr_path.remove()
 
-    def _get_vcr_kwargs(self, **kwargs):
-        kwargs.update({'filter_headers': ['authorization']})
-        return kwargs
-
-    def _get_vcr(self, **kwargs):
-        if 'cassette_library_dir' not in kwargs:  # pragma: no cover
-            kwargs['cassette_library_dir'] = self._get_cassette_library_dir()
-        myvcr = vcr.VCR(**kwargs)
-        return myvcr
-
-=======
->>>>>>> 357f3850
     def _get_cassette_library_dir(self):
         """Sets up different directories for Python 2 and 3, as well as by TestClass
         subdir, because cassette recording and playback are in different formats
